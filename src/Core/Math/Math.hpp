<<<<<<< HEAD
#ifndef RADIUMENGINE_MATH_HPP
#define RADIUMENGINE_MATH_HPP

#include <Core/CoreMacros.hpp>

#ifdef OS_WINDOWS
#define _USE_MATH_DEFINES
#include <cmath>
#else
#include <cmath>
#endif

namespace Ra
{
    namespace Core
    {
        namespace Math
        {
            constexpr Scalar Pi     = Scalar ( 3.141592653589793 );
            constexpr Scalar InvPi  = Scalar ( 1.0 / Pi );
            constexpr Scalar PiDiv2 = Scalar ( Pi / 2.0 );
            constexpr Scalar PiDiv4 = Scalar ( Pi / 4.0 );
            constexpr Scalar PiMul2 = Scalar ( Pi * 2.0 );
            constexpr Scalar toRad  = Scalar ( Pi / 180.0 );
            constexpr Scalar toDeg  = Scalar ( 180 * InvPi );

        } // namespace Math
    }
}

#endif // RADIUMENGINE_MATH_HPP
=======
#ifndef RADIUMENGINE_MATH_HPP
#define RADIUMENGINE_MATH_HPP

#include <Core/CoreMacros.hpp>

#ifdef OS_WINDOWS
#define _USE_MATH_DEFINES
#include <cmath>
#else
#include <cmath>
#endif

namespace Ra
{
    namespace Core
    {
        namespace Math
        {
            constexpr Scalar Pi     = Scalar( 3.141592653589793 );
            constexpr Scalar InvPi  = Scalar( 1.0 / Pi );
            constexpr Scalar PiDiv2 = Scalar( Pi / 2.0 );
            constexpr Scalar PiDiv4 = Scalar( Pi / 4.0 );
            constexpr Scalar PiMul2 = Scalar( Pi * 2.0 );
            constexpr Scalar toRad  = Scalar( Pi / 180.0 );
            constexpr Scalar toDeg  = Scalar( 180 * InvPi );

        } // namespace Math
    }
}

#endif // RADIUMENGINE_MATH_HPP
>>>>>>> b9d35467
<|MERGE_RESOLUTION|>--- conflicted
+++ resolved
@@ -1,65 +1,31 @@
-<<<<<<< HEAD
-#ifndef RADIUMENGINE_MATH_HPP
-#define RADIUMENGINE_MATH_HPP
-
-#include <Core/CoreMacros.hpp>
-
-#ifdef OS_WINDOWS
-#define _USE_MATH_DEFINES
-#include <cmath>
-#else
-#include <cmath>
-#endif
-
-namespace Ra
-{
-    namespace Core
-    {
-        namespace Math
-        {
-            constexpr Scalar Pi     = Scalar ( 3.141592653589793 );
-            constexpr Scalar InvPi  = Scalar ( 1.0 / Pi );
-            constexpr Scalar PiDiv2 = Scalar ( Pi / 2.0 );
-            constexpr Scalar PiDiv4 = Scalar ( Pi / 4.0 );
-            constexpr Scalar PiMul2 = Scalar ( Pi * 2.0 );
-            constexpr Scalar toRad  = Scalar ( Pi / 180.0 );
-            constexpr Scalar toDeg  = Scalar ( 180 * InvPi );
-
-        } // namespace Math
-    }
-}
-
-#endif // RADIUMENGINE_MATH_HPP
-=======
-#ifndef RADIUMENGINE_MATH_HPP
-#define RADIUMENGINE_MATH_HPP
-
-#include <Core/CoreMacros.hpp>
-
-#ifdef OS_WINDOWS
-#define _USE_MATH_DEFINES
-#include <cmath>
-#else
-#include <cmath>
-#endif
-
-namespace Ra
-{
-    namespace Core
-    {
-        namespace Math
-        {
-            constexpr Scalar Pi     = Scalar( 3.141592653589793 );
-            constexpr Scalar InvPi  = Scalar( 1.0 / Pi );
-            constexpr Scalar PiDiv2 = Scalar( Pi / 2.0 );
-            constexpr Scalar PiDiv4 = Scalar( Pi / 4.0 );
-            constexpr Scalar PiMul2 = Scalar( Pi * 2.0 );
-            constexpr Scalar toRad  = Scalar( Pi / 180.0 );
-            constexpr Scalar toDeg  = Scalar( 180 * InvPi );
-
-        } // namespace Math
-    }
-}
-
-#endif // RADIUMENGINE_MATH_HPP
->>>>>>> b9d35467
+#ifndef RADIUMENGINE_MATH_HPP
+#define RADIUMENGINE_MATH_HPP
+
+#include <Core/CoreMacros.hpp>
+
+#ifdef OS_WINDOWS
+#define _USE_MATH_DEFINES
+#include <cmath>
+#else
+#include <cmath>
+#endif
+
+namespace Ra
+{
+    namespace Core
+    {
+        namespace Math
+        {
+            constexpr Scalar Pi     = Scalar( 3.141592653589793 );
+            constexpr Scalar InvPi  = Scalar( 1.0 / Pi );
+            constexpr Scalar PiDiv2 = Scalar( Pi / 2.0 );
+            constexpr Scalar PiDiv4 = Scalar( Pi / 4.0 );
+            constexpr Scalar PiMul2 = Scalar( Pi * 2.0 );
+            constexpr Scalar toRad  = Scalar( Pi / 180.0 );
+            constexpr Scalar toDeg  = Scalar( 180 * InvPi );
+
+        } // namespace Math
+    }
+}
+
+#endif // RADIUMENGINE_MATH_HPP