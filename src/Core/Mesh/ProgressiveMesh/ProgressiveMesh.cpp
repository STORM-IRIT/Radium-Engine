--- conflicted
+++ resolved
@@ -77,14 +77,7 @@
 
                 n = Geometry::triangleNormal(v0->P(), v1->P(), v2->P());
 
-<<<<<<< HEAD
-                m_quadrics[adjFaces[t]] = Quadric(n,-n.dot(v0->P()));
-=======
-                Quadric q;
-                q.compute(n, ndotp);
-
-                m_quadrics[adjFaces[t]->idx] = q;
->>>>>>> e554ddb6
+                m_quadrics[adjFaces[t]->idx] = Quadric(n,-n.dot(v0->P()));
             }
 
         }
@@ -122,32 +115,20 @@
             // We go all over the faces which contain vs and vt
             // We add the quadrics of all the faces
             Quadric q;
+            Index fIdx;
 
             for (unsigned int i = 0; i < adjFaces.size(); i++)
             {
-<<<<<<< HEAD
-                Face_ptr f = m_dcel->m_face[adjFaces[i]];
+                Face_ptr f = adjFaces[i];
+                fIdx = f->idx;
 //                Scalar area = Ra::Core::Geometry::triangleArea
 //                                ( f->HE()->V()->P(),
 //                                  f->HE()->Next()->V()->P(),
 //                                  f->HE()->Prev()->V()->P());
-                Scalar wedgeAngle = getWedgeAngle(adjFaces[i],
+                Scalar wedgeAngle = getWedgeAngle(fIdx,
                                                 m_dcel->m_halfedge[halfEdgeIndex]->V()->idx,
                                                 m_dcel->m_halfedge[halfEdgeIndex]->Next()->V()->idx);
-
-                q += m_quadrics[ adjFaces[i] ] * wedgeAngle;
-=======
-                Face_ptr f = adjFaces[i];
-                Scalar area = Ra::Core::Geometry::triangleArea
-                                ( f->HE()->V()->P(),
-                                  f->HE()->Next()->V()->P(),
-                                  f->HE()->Prev()->V()->P());
-                Scalar wedgeAngle = getWedgeAngle(adjFaces[i]->idx,
-                                                m_dcel->m_halfedge[halfEdgeIndex]->V()->idx,
-                                                m_dcel->m_halfedge[halfEdgeIndex]->Next()->V()->idx);
-                Quadric qf = m_quadrics[ adjFaces[i]->idx ] * wedgeAngle;
-                q += qf;
->>>>>>> e554ddb6
+                q += m_quadrics[ fIdx ] * wedgeAngle;
             }
 
             return q; // * (1.0/double(adjFaces.size()));
@@ -405,8 +386,9 @@
             uint nbPMData = 0;
 
             //m_pmdata = new ProgressiveMeshData[nbFullEdges];
-            // TODO on peut prédir le nbr de VSPlit en fonction de targetNbFaces
             std::vector<ProgressiveMeshData> pmdata;
+            // TODO ameliorer prédictopn nbr de VSPlit
+            pmdata.reserve(targetNbFaces);
 
             LOG(logINFO) << "Computing Faces Quadrics";
             computeFacesQuadrics();
@@ -444,13 +426,7 @@
                 }
                 m_nb_vertices -= 1;
 
-<<<<<<< HEAD
-                edgeFaceAdjacency(d.m_edge_id, adjFaces);
-
                 pmData = DcelOperations::edgeCollapse(*m_dcel, d.m_edge_id, d.m_p_result);
-=======
-                ProgressiveMeshData pmData = DcelOperations::edgeCollapse(*m_dcel, d.m_edge_id, d.m_p_result);
->>>>>>> e554ddb6
                 updateFacesQuadrics(d.m_vs_id);
                 updatePriorityQueue(pQueue, d.m_vs_id, d.m_vt_id);
 
@@ -459,13 +435,11 @@
                 nbPMData++;
             }
             delete[](m_quadrics);
-<<<<<<< HEAD
+
             m_quadrics = nullptr;
 
             LOG(logINFO) << "Collapsing done";
 
-=======
->>>>>>> e554ddb6
             return pmdata;
         }
 
