--- conflicted
+++ resolved
@@ -1,118 +1,114 @@
-#include <GuiBase/Viewer/CameraInterface.hpp>
-
-#include <Core/Math/Math.hpp>
-
-#include <Engine/Managers/SystemDisplay/SystemDisplay.hpp>
-#include <Engine/Renderer/Camera/Camera.hpp>
-#include <Engine/Renderer/Light/Light.hpp>
-
-#include <GuiBase/Viewer/Viewer.hpp>
-
-namespace Ra {
-
-Gui::CameraInterface::CameraInterface( uint width, uint height ) :
-    m_cameraSensitivity( 1.0 ),
-    m_targetedAabbVolume( 0.0 ),
-    m_mapCameraBahaviourToAabb( false ),
-    m_camera( nullptr ),
-    m_light( nullptr ) {
-    auto it = std::find_if(
-        Engine::SystemEntity::getInstance()->getComponents().cbegin(),
-        Engine::SystemEntity::getInstance()->getComponents().cend(),
-        []( const auto& c ) { return c->getName().compare( "CAMERA_DEFAULT" ) == 0; } );
-    if ( it != Engine::SystemEntity::getInstance()->getComponents().cend() )
-    {
-        m_camera = static_cast<Engine::Camera*>( ( *it ).get() );
-    } else
-    {
-        m_camera = new Engine::Camera( Engine::SystemEntity::getInstance(), "CAMERA_DEFAULT",
-                                       Scalar( height ), Scalar( width ) );
-    }
-    m_camera->initialize();
-    m_camera->show( false );
-
-    setCameraFovInDegrees( 60.0 );
-    setCameraZNear( 0.1 );
-    setCameraZFar( 1000.0 );
-}
-
-void Gui::CameraInterface::resetToDefaultCamera() {
-    // get parameters from the current camera
-    // Thisis awfull and requires that the current camera is still alive ...
-    Scalar w = m_camera->getWidth();
-    Scalar h = m_camera->getHeight();
-    auto it = std::find_if(
-        Engine::SystemEntity::getInstance()->getComponents().cbegin(),
-        Engine::SystemEntity::getInstance()->getComponents().cend(),
-        []( const auto& c ) { return c->getName().compare( "CAMERA_DEFAULT" ) == 0; } );
-    if ( it != Engine::SystemEntity::getInstance()->getComponents().cend() )
-    {
-        m_camera = static_cast<Engine::Camera*>( ( *it ).get() );
-        m_camera->resize( w, h );
-        m_camera->show( false );
-<<<<<<< HEAD
-    } else
-=======
-    }
-    else
->>>>>>> 464ba177
-    {
-        LOG( logWARNING )
-            << "A living camera is required. The application might now behave unexpectedly.";
-    }
-}
-
-Gui::CameraInterface::~CameraInterface() {}
-
-void Gui::CameraInterface::resizeViewport( uint width, uint height ) {
-    m_camera->resize( Scalar( width ), Scalar( height ) );
-}
-
-Core::Matrix4 Gui::CameraInterface::getProjMatrix() const {
-    return m_camera->getProjMatrix();
-}
-
-Core::Matrix4 Gui::CameraInterface::getViewMatrix() const {
-    return m_camera->getViewMatrix();
-}
-
-void Gui::CameraInterface::setCameraSensitivity( double sensitivity ) {
-    m_cameraSensitivity = sensitivity;
-}
-
-void Gui::CameraInterface::setCameraFov( double fov ) {
-    m_camera->setFOV( fov );
-}
-
-void Gui::CameraInterface::setCameraFovInDegrees( double fov ) {
-    m_camera->setFOV( fov * Core::Math::toRad );
-}
-
-void Gui::CameraInterface::setCameraZNear( double zNear ) {
-    m_camera->setZNear( zNear );
-}
-
-void Gui::CameraInterface::setCameraZFar( double zFar ) {
-    m_camera->setZFar( zFar );
-}
-
-void Gui::CameraInterface::mapCameraBehaviourToAabb( const Core::Aabb& aabb ) {
-    m_targetedAabb = aabb;
-    m_targetedAabbVolume = aabb.volume();
-    m_mapCameraBahaviourToAabb = true;
-}
-
-void Gui::CameraInterface::unmapCameraBehaviourToAabb() {
-    m_mapCameraBahaviourToAabb = false;
-}
-
-void Gui::CameraInterface::attachLight( Engine::Light* light ) {
-    m_light = light;
-    m_light->setDirection( Core::Vector3( 0.3f, -1.0f, 0.0f ) );
-}
-
-const Engine::Camera& Gui::CameraInterface::getCameraFromViewer( QObject* v ) {
-    return *static_cast<Gui::Viewer*>( v )->getCameraInterface()->getCamera();
-}
-
-} // namespace Ra
+#include <GuiBase/Viewer/CameraInterface.hpp>
+
+#include <Core/Math/Math.hpp>
+
+#include <Engine/Managers/SystemDisplay/SystemDisplay.hpp>
+#include <Engine/Renderer/Camera/Camera.hpp>
+#include <Engine/Renderer/Light/Light.hpp>
+
+#include <GuiBase/Viewer/Viewer.hpp>
+
+namespace Ra {
+
+Gui::CameraInterface::CameraInterface( uint width, uint height ) :
+    m_cameraSensitivity( 1.0 ),
+    m_targetedAabbVolume( 0.0 ),
+    m_mapCameraBahaviourToAabb( false ),
+    m_camera( nullptr ),
+    m_light( nullptr ) {
+    auto it = std::find_if(
+        Engine::SystemEntity::getInstance()->getComponents().cbegin(),
+        Engine::SystemEntity::getInstance()->getComponents().cend(),
+        []( const auto& c ) { return c->getName().compare( "CAMERA_DEFAULT" ) == 0; } );
+    if ( it != Engine::SystemEntity::getInstance()->getComponents().cend() )
+    {
+        m_camera = static_cast<Engine::Camera*>( ( *it ).get() );
+    } else
+    {
+        m_camera = new Engine::Camera( Engine::SystemEntity::getInstance(), "CAMERA_DEFAULT",
+                                       Scalar( height ), Scalar( width ) );
+    }
+    m_camera->initialize();
+    m_camera->show( false );
+
+    setCameraFovInDegrees( 60.0 );
+    setCameraZNear( 0.1 );
+    setCameraZFar( 1000.0 );
+}
+
+void Gui::CameraInterface::resetToDefaultCamera() {
+    // get parameters from the current camera
+    // Thisis awfull and requires that the current camera is still alive ...
+    Scalar w = m_camera->getWidth();
+    Scalar h = m_camera->getHeight();
+    auto it = std::find_if(
+        Engine::SystemEntity::getInstance()->getComponents().cbegin(),
+        Engine::SystemEntity::getInstance()->getComponents().cend(),
+        []( const auto& c ) { return c->getName().compare( "CAMERA_DEFAULT" ) == 0; } );
+    if ( it != Engine::SystemEntity::getInstance()->getComponents().cend() )
+    {
+        m_camera = static_cast<Engine::Camera*>( ( *it ).get() );
+        m_camera->resize( w, h );
+        m_camera->show( false );
+
+    else
+    {
+        LOG( logWARNING )
+            << "A living camera is required. The application might now behave unexpectedly.";
+    }
+}
+
+Gui::CameraInterface::~CameraInterface() {}
+
+void Gui::CameraInterface::resizeViewport( uint width, uint height ) {
+    m_camera->resize( Scalar( width ), Scalar( height ) );
+}
+
+Core::Matrix4 Gui::CameraInterface::getProjMatrix() const {
+    return m_camera->getProjMatrix();
+}
+
+Core::Matrix4 Gui::CameraInterface::getViewMatrix() const {
+    return m_camera->getViewMatrix();
+}
+
+void Gui::CameraInterface::setCameraSensitivity( double sensitivity ) {
+    m_cameraSensitivity = sensitivity;
+}
+
+void Gui::CameraInterface::setCameraFov( double fov ) {
+    m_camera->setFOV( fov );
+}
+
+void Gui::CameraInterface::setCameraFovInDegrees( double fov ) {
+    m_camera->setFOV( fov * Core::Math::toRad );
+}
+
+void Gui::CameraInterface::setCameraZNear( double zNear ) {
+    m_camera->setZNear( zNear );
+}
+
+void Gui::CameraInterface::setCameraZFar( double zFar ) {
+    m_camera->setZFar( zFar );
+}
+
+void Gui::CameraInterface::mapCameraBehaviourToAabb( const Core::Aabb& aabb ) {
+    m_targetedAabb = aabb;
+    m_targetedAabbVolume = aabb.volume();
+    m_mapCameraBahaviourToAabb = true;
+}
+
+void Gui::CameraInterface::unmapCameraBehaviourToAabb() {
+    m_mapCameraBahaviourToAabb = false;
+}
+
+void Gui::CameraInterface::attachLight( Engine::Light* light ) {
+    m_light = light;
+    m_light->setDirection( Core::Vector3( 0.3f, -1.0f, 0.0f ) );
+}
+
+const Engine::Camera& Gui::CameraInterface::getCameraFromViewer( QObject* v ) {
+    return *static_cast<Gui::Viewer*>( v )->getCameraInterface()->getCamera();
+}
+
+} // namespace Ra