#ifndef RADIUMENGINE_VIEWER_HPP
#define RADIUMENGINE_VIEWER_HPP

#include <GuiBase/RaGuiBase.hpp>

#include <atomic>
#include <memory>
#include <Engine/RadiumEngine.hpp>

#include <QWindow>

<<<<<<< HEAD
=======
//#include <QOpenGLWidget>
>>>>>>> 4c18387a
#include <QThread>

#include <Core/Math/LinearAlgebra.hpp>
#include <GuiBase/Viewer/Gizmo/GizmoManager.hpp>
#include <GuiBase/Utils/FeaturePickingManager.hpp>

// Forward declarations
<<<<<<< HEAD
=======

>>>>>>> 4c18387a
class QOpenGLContext;
class QSurfaceFormat;

namespace Ra
{
    namespace Core
    {
        struct KeyEvent;
        struct MouseEvent;
    }
}

namespace Ra
{
    namespace Engine
    {
        class Renderer;
    }
}

namespace Ra
{
    namespace Gui
    {
        class CameraInterface;
        class GizmoManager;
    }
}

namespace Ra
{
    namespace Gui
    {

        // FIXME (Charly) : Which way do we want to be able to change renderers ?
        //                  Can it be done during runtime ? Must it be at startup ? ...
        //                  For now, default ForwardRenderer is used.

        /// The Viewer is the main display class. It could be used as an independant window or
        /// can be set as a central widget on a more complex gui by using the adapter fro QWindow to QWidget
        /// To do that, the following code could be used :
        /// \code{.cpp}
        ///     m_viewer = new Ra::Gui::Viewer();
        ///     QWidget * viewerwidget = QWidget::createWindowContainer(m_viewer);
        ///     viewerwidget->setFocusPolicy( Qt::StrongFocus );
        ///     setCentralWidget(viewerwidget);
        /// \endcode
        /// Whatever its usage (QWindow or QWidget) the Viewer has the same funtionalities.
        /// Its acts as a bridge between the interface, the engine and the renderer
        /// Among its responsibilities are :
        /// * Owning the renderer and camera, and managing their lifetime.
        /// * setting up the renderer and camera by keeping it informed of interfaces changes
        ///  (e.g. resize).
        /// * catching user interaction (mouse clicks) at the lowest level and forward it to
        /// the camera and the rest of the application
        /// * Expose the asynchronous rendering interface
        class RA_GUIBASE_API Viewer : public QWindow
        {
            Q_OBJECT

        public:
            /// Constructor
            explicit Viewer( QScreen * screen = nullptr );

            /// Destructor
            virtual ~Viewer();

            //
            // Accessors
            //

            QOpenGLContext * context() {
<<<<<<< HEAD
                return m_context.get();
=======
                return m_context.data();
>>>>>>> 4c18387a
            }

            /// Access to camera interface.
            CameraInterface* getCameraInterface();

            /// Access to gizmo manager
            GizmoManager* getGizmoManager();

            /// Read-only access to renderer
            const Engine::Renderer* getRenderer() const;

            /// Read-write access to renderer
            Engine::Renderer* getRenderer();

            /// Access to the feature picking manager
            FeaturePickingManager* getFeaturePickingManager();

            //
            // Rendering management
            //

            /// Start rendering (potentially asynchronously in a separate thread)
            void startRendering( const Scalar dt );

            /// Blocks until rendering is finished.
            void waitForRendering();

            //
            // Misc functions
            //

            /// Load data from a file.
            void handleFileLoading( const std::string& file );

            /// Load data from a FileData.
            void handleFileLoading( const Ra::Asset::FileData &filedata );

            /// Emits signals corresponding to picking requests.
            void processPicking();

            /// Moves the camera so that the whole scene is visible.
            void fitCameraToScene( const Core::Aabb& sceneAabb );

            /// Returns the names of the different registred renderers.
            std::vector<std::string> getRenderersName() const;

            /// Write the current frame as an image. Supports either BMP or PNG file names.
            void grabFrame( const std::string& filename );

        signals:
            void glInitialized();               //! Emitted when GL context is ready. We except call to addRenderer here
            void rendererReady();               //! Emitted when the rendered is correctly initialized
            void leftClickPicking ( int id );   //! Emitted when the result of a left click picking is known
            void rightClickPicking( int id );   //! Emitted when the resut of a right click picking is known

        public slots:
            /// Tell the renderer to reload all shaders.
            void reloadShaders();

            /// Set the final display texture
            void displayTexture( const QString& tex );

            /// Set the renderer
            void changeRenderer( int index );

            /// Toggle the post-process effetcs
            void enablePostProcess(int enabled);

            /// Toggle the debug drawing
            void enableDebugDraw(int enabled);

            /// Resets the camaera to initial values
            void resetCamera();

            /** Add a renderer and return its index. Need to be called when catching
             * \param e : unique_ptr to your own renderer
             * \return index of the newly added renderer
             * \code
             * int rendererId = addRenderer(new MyRenderer(width(), height()));
             * changeRenderer(rendererId);
             * getRenderer()->initialize();
             * auto light = Ra::Core::make_shared<Engine::DirectionalLight>();
             * getRenderer()->addLight( light );
             * m_camera->attachLight( light );
             * \endcode
             */
            int addRenderer(std::shared_ptr<Engine::Renderer> e);

        private slots:
            /// These slots are connected to the base class signals to properly handle
            /// concurrent access to the renderer.
            void onAboutToCompose();
            void onAboutToResize();
            void onFrameSwapped();
            void onResized();

        protected:
            /// Initialize renderer internal state + configure lights.
            void intializeRenderer(Engine::Renderer* renderer);

            //
            // OpenGL primitives
            // Not herited, defined here in the same way QOpenGLWidget define them.
            //

            /// Initialize openGL. Called on by the first "show" call to the main window.
<<<<<<< HEAD
            virtual void initializeGL();

            /// Resize the view port and the camera. Called by the resize event.
            virtual void resizeGL( int width, int height );

=======
            void initializeGL();

            /// Resize the view port and the camera. Called by the resize event.
            void resizeGL( int width, int height );

            /// Paint event is set to a no-op to prevent synchronous rendering.
            /// We don't implement paintGL as well.
            //virtual void paintEvent( QPaintEvent* e ) override {}
>>>>>>> 4c18387a

            //
            // Qt input events.
            //
            void resizeEvent(QResizeEvent * event) override;

            void keyPressEvent( QKeyEvent* event ) override;
            void keyReleaseEvent( QKeyEvent* event ) override;

            /// We intercept the mouse events in this widget to get the coordinates of the mouse
            /// in screen space.
            void mousePressEvent( QMouseEvent* event ) override;
            void mouseReleaseEvent( QMouseEvent* event ) override;
            void mouseMoveEvent( QMouseEvent* event ) override;
            void wheelEvent( QWheelEvent* event ) override;

        public:
            Scalar m_dt;

        protected:
<<<<<<< HEAD
            // OpenglContext used with this widget
            std::unique_ptr<QOpenGLContext> m_context;
=======
            QScopedPointer<QOpenGLContext> m_context;
>>>>>>> 4c18387a

            /// Owning pointer to the renderers.
            std::vector<std::shared_ptr<Engine::Renderer>> m_renderers;
            Engine::Renderer* m_currentRenderer;

            /// Owning Pointer to the feature picking manager.
            FeaturePickingManager* m_featurePickingManager;

            /// Owning pointer to the camera.
            std::unique_ptr<CameraInterface> m_camera;

            /// Owning (QObject child) pointer to gizmo manager.
            GizmoManager* m_gizmoManager;

            /// Thread in which rendering is done.
            QThread* m_renderThread; // We have to use a QThread for MT rendering

            /// GL initialization status
            std::atomic_bool m_glInitStatus;
        };

    } // namespace Gui
} // namespace Ra

#endif // RADIUMENGINE_VIEWER_HPP
<|MERGE_RESOLUTION|>--- conflicted
+++ resolved
@@ -1,276 +1,248 @@
-#ifndef RADIUMENGINE_VIEWER_HPP
-#define RADIUMENGINE_VIEWER_HPP
-
-#include <GuiBase/RaGuiBase.hpp>
-
-#include <atomic>
-#include <memory>
-#include <Engine/RadiumEngine.hpp>
-
-#include <QWindow>
-
-<<<<<<< HEAD
-=======
-//#include <QOpenGLWidget>
->>>>>>> 4c18387a
-#include <QThread>
-
-#include <Core/Math/LinearAlgebra.hpp>
-#include <GuiBase/Viewer/Gizmo/GizmoManager.hpp>
-#include <GuiBase/Utils/FeaturePickingManager.hpp>
-
-// Forward declarations
-<<<<<<< HEAD
-=======
-
->>>>>>> 4c18387a
-class QOpenGLContext;
-class QSurfaceFormat;
-
-namespace Ra
-{
-    namespace Core
-    {
-        struct KeyEvent;
-        struct MouseEvent;
-    }
-}
-
-namespace Ra
-{
-    namespace Engine
-    {
-        class Renderer;
-    }
-}
-
-namespace Ra
-{
-    namespace Gui
-    {
-        class CameraInterface;
-        class GizmoManager;
-    }
-}
-
-namespace Ra
-{
-    namespace Gui
-    {
-
-        // FIXME (Charly) : Which way do we want to be able to change renderers ?
-        //                  Can it be done during runtime ? Must it be at startup ? ...
-        //                  For now, default ForwardRenderer is used.
-
-        /// The Viewer is the main display class. It could be used as an independant window or
-        /// can be set as a central widget on a more complex gui by using the adapter fro QWindow to QWidget
-        /// To do that, the following code could be used :
-        /// \code{.cpp}
-        ///     m_viewer = new Ra::Gui::Viewer();
-        ///     QWidget * viewerwidget = QWidget::createWindowContainer(m_viewer);
-        ///     viewerwidget->setFocusPolicy( Qt::StrongFocus );
-        ///     setCentralWidget(viewerwidget);
-        /// \endcode
-        /// Whatever its usage (QWindow or QWidget) the Viewer has the same funtionalities.
-        /// Its acts as a bridge between the interface, the engine and the renderer
-        /// Among its responsibilities are :
-        /// * Owning the renderer and camera, and managing their lifetime.
-        /// * setting up the renderer and camera by keeping it informed of interfaces changes
-        ///  (e.g. resize).
-        /// * catching user interaction (mouse clicks) at the lowest level and forward it to
-        /// the camera and the rest of the application
-        /// * Expose the asynchronous rendering interface
-        class RA_GUIBASE_API Viewer : public QWindow
-        {
-            Q_OBJECT
-
-        public:
-            /// Constructor
-            explicit Viewer( QScreen * screen = nullptr );
-
-            /// Destructor
-            virtual ~Viewer();
-
-            //
-            // Accessors
-            //
-
-            QOpenGLContext * context() {
-<<<<<<< HEAD
-                return m_context.get();
-=======
-                return m_context.data();
->>>>>>> 4c18387a
-            }
-
-            /// Access to camera interface.
-            CameraInterface* getCameraInterface();
-
-            /// Access to gizmo manager
-            GizmoManager* getGizmoManager();
-
-            /// Read-only access to renderer
-            const Engine::Renderer* getRenderer() const;
-
-            /// Read-write access to renderer
-            Engine::Renderer* getRenderer();
-
-            /// Access to the feature picking manager
-            FeaturePickingManager* getFeaturePickingManager();
-
-            //
-            // Rendering management
-            //
-
-            /// Start rendering (potentially asynchronously in a separate thread)
-            void startRendering( const Scalar dt );
-
-            /// Blocks until rendering is finished.
-            void waitForRendering();
-
-            //
-            // Misc functions
-            //
-
-            /// Load data from a file.
-            void handleFileLoading( const std::string& file );
-
-            /// Load data from a FileData.
-            void handleFileLoading( const Ra::Asset::FileData &filedata );
-
-            /// Emits signals corresponding to picking requests.
-            void processPicking();
-
-            /// Moves the camera so that the whole scene is visible.
-            void fitCameraToScene( const Core::Aabb& sceneAabb );
-
-            /// Returns the names of the different registred renderers.
-            std::vector<std::string> getRenderersName() const;
-
-            /// Write the current frame as an image. Supports either BMP or PNG file names.
-            void grabFrame( const std::string& filename );
-
-        signals:
-            void glInitialized();               //! Emitted when GL context is ready. We except call to addRenderer here
-            void rendererReady();               //! Emitted when the rendered is correctly initialized
-            void leftClickPicking ( int id );   //! Emitted when the result of a left click picking is known
-            void rightClickPicking( int id );   //! Emitted when the resut of a right click picking is known
-
-        public slots:
-            /// Tell the renderer to reload all shaders.
-            void reloadShaders();
-
-            /// Set the final display texture
-            void displayTexture( const QString& tex );
-
-            /// Set the renderer
-            void changeRenderer( int index );
-
-            /// Toggle the post-process effetcs
-            void enablePostProcess(int enabled);
-
-            /// Toggle the debug drawing
-            void enableDebugDraw(int enabled);
-
-            /// Resets the camaera to initial values
-            void resetCamera();
-
-            /** Add a renderer and return its index. Need to be called when catching
-             * \param e : unique_ptr to your own renderer
-             * \return index of the newly added renderer
-             * \code
-             * int rendererId = addRenderer(new MyRenderer(width(), height()));
-             * changeRenderer(rendererId);
-             * getRenderer()->initialize();
-             * auto light = Ra::Core::make_shared<Engine::DirectionalLight>();
-             * getRenderer()->addLight( light );
-             * m_camera->attachLight( light );
-             * \endcode
-             */
-            int addRenderer(std::shared_ptr<Engine::Renderer> e);
-
-        private slots:
-            /// These slots are connected to the base class signals to properly handle
-            /// concurrent access to the renderer.
-            void onAboutToCompose();
-            void onAboutToResize();
-            void onFrameSwapped();
-            void onResized();
-
-        protected:
-            /// Initialize renderer internal state + configure lights.
-            void intializeRenderer(Engine::Renderer* renderer);
-
-            //
-            // OpenGL primitives
-            // Not herited, defined here in the same way QOpenGLWidget define them.
-            //
-
-            /// Initialize openGL. Called on by the first "show" call to the main window.
-<<<<<<< HEAD
-            virtual void initializeGL();
-
-            /// Resize the view port and the camera. Called by the resize event.
-            virtual void resizeGL( int width, int height );
-
-=======
-            void initializeGL();
-
-            /// Resize the view port and the camera. Called by the resize event.
-            void resizeGL( int width, int height );
-
-            /// Paint event is set to a no-op to prevent synchronous rendering.
-            /// We don't implement paintGL as well.
-            //virtual void paintEvent( QPaintEvent* e ) override {}
->>>>>>> 4c18387a
-
-            //
-            // Qt input events.
-            //
-            void resizeEvent(QResizeEvent * event) override;
-
-            void keyPressEvent( QKeyEvent* event ) override;
-            void keyReleaseEvent( QKeyEvent* event ) override;
-
-            /// We intercept the mouse events in this widget to get the coordinates of the mouse
-            /// in screen space.
-            void mousePressEvent( QMouseEvent* event ) override;
-            void mouseReleaseEvent( QMouseEvent* event ) override;
-            void mouseMoveEvent( QMouseEvent* event ) override;
-            void wheelEvent( QWheelEvent* event ) override;
-
-        public:
-            Scalar m_dt;
-
-        protected:
-<<<<<<< HEAD
-            // OpenglContext used with this widget
-            std::unique_ptr<QOpenGLContext> m_context;
-=======
-            QScopedPointer<QOpenGLContext> m_context;
->>>>>>> 4c18387a
-
-            /// Owning pointer to the renderers.
-            std::vector<std::shared_ptr<Engine::Renderer>> m_renderers;
-            Engine::Renderer* m_currentRenderer;
-
-            /// Owning Pointer to the feature picking manager.
-            FeaturePickingManager* m_featurePickingManager;
-
-            /// Owning pointer to the camera.
-            std::unique_ptr<CameraInterface> m_camera;
-
-            /// Owning (QObject child) pointer to gizmo manager.
-            GizmoManager* m_gizmoManager;
-
-            /// Thread in which rendering is done.
-            QThread* m_renderThread; // We have to use a QThread for MT rendering
-
-            /// GL initialization status
-            std::atomic_bool m_glInitStatus;
-        };
-
-    } // namespace Gui
-} // namespace Ra
-
-#endif // RADIUMENGINE_VIEWER_HPP
+#ifndef RADIUMENGINE_VIEWER_HPP
+#define RADIUMENGINE_VIEWER_HPP
+
+#include <GuiBase/RaGuiBase.hpp>
+
+#include <atomic>
+#include <memory>
+#include <Engine/RadiumEngine.hpp>
+
+#include <QWindow>
+
+#include <QThread>
+
+#include <Core/Math/LinearAlgebra.hpp>
+#include <GuiBase/Viewer/Gizmo/GizmoManager.hpp>
+#include <GuiBase/Utils/FeaturePickingManager.hpp>
+
+// Forward declarations
+class QOpenGLContext;
+class QSurfaceFormat;
+
+namespace Ra
+{
+    namespace Core
+    {
+        struct KeyEvent;
+        struct MouseEvent;
+    }
+}
+
+namespace Ra
+{
+    namespace Engine
+    {
+        class Renderer;
+    }
+}
+
+namespace Ra
+{
+    namespace Gui
+    {
+        class CameraInterface;
+        class GizmoManager;
+    }
+}
+
+namespace Ra
+{
+    namespace Gui
+    {
+
+        // FIXME (Charly) : Which way do we want to be able to change renderers ?
+        //                  Can it be done during runtime ? Must it be at startup ? ...
+        //                  For now, default ForwardRenderer is used.
+
+        /// The Viewer is the main display class. It could be used as an independant window or
+        /// can be set as a central widget on a more complex gui by using the adapter fro QWindow to QWidget
+        /// To do that, the following code could be used :
+        /// \code{.cpp}
+        ///     m_viewer = new Ra::Gui::Viewer();
+        ///     QWidget * viewerwidget = QWidget::createWindowContainer(m_viewer);
+        ///     viewerwidget->setFocusPolicy( Qt::StrongFocus );
+        ///     setCentralWidget(viewerwidget);
+        /// \endcode
+        /// Whatever its usage (QWindow or QWidget) the Viewer has the same funtionalities.
+        /// Its acts as a bridge between the interface, the engine and the renderer
+        /// Among its responsibilities are :
+        /// * Owning the renderer and camera, and managing their lifetime.
+        /// * setting up the renderer and camera by keeping it informed of interfaces changes
+        ///  (e.g. resize).
+        /// * catching user interaction (mouse clicks) at the lowest level and forward it to
+        /// the camera and the rest of the application
+        /// * Expose the asynchronous rendering interface
+        class RA_GUIBASE_API Viewer : public QWindow
+        {
+            Q_OBJECT
+
+        public:
+            /// Constructor
+            explicit Viewer( QScreen * screen = nullptr );
+
+            /// Destructor
+            virtual ~Viewer();
+
+            //
+            // Accessors
+            //
+
+            QOpenGLContext * context() {
+                return m_context.get();
+            }
+
+            /// Access to camera interface.
+            CameraInterface* getCameraInterface();
+
+            /// Access to gizmo manager
+            GizmoManager* getGizmoManager();
+
+            /// Read-only access to renderer
+            const Engine::Renderer* getRenderer() const;
+
+            /// Read-write access to renderer
+            Engine::Renderer* getRenderer();
+
+            /// Access to the feature picking manager
+            FeaturePickingManager* getFeaturePickingManager();
+
+            //
+            // Rendering management
+            //
+
+            /// Start rendering (potentially asynchronously in a separate thread)
+            void startRendering( const Scalar dt );
+
+            /// Blocks until rendering is finished.
+            void waitForRendering();
+
+            //
+            // Misc functions
+            //
+
+            /// Load data from a file.
+            void handleFileLoading( const std::string& file );
+
+            /// Load data from a FileData.
+            void handleFileLoading( const Ra::Asset::FileData &filedata );
+
+            /// Emits signals corresponding to picking requests.
+            void processPicking();
+
+            /// Moves the camera so that the whole scene is visible.
+            void fitCameraToScene( const Core::Aabb& sceneAabb );
+
+            /// Returns the names of the different registred renderers.
+            std::vector<std::string> getRenderersName() const;
+
+            /// Write the current frame as an image. Supports either BMP or PNG file names.
+            void grabFrame( const std::string& filename );
+
+        signals:
+            void glInitialized();               //! Emitted when GL context is ready. We except call to addRenderer here
+            void rendererReady();               //! Emitted when the rendered is correctly initialized
+            void leftClickPicking ( int id );   //! Emitted when the result of a left click picking is known
+            void rightClickPicking( int id );   //! Emitted when the resut of a right click picking is known
+
+        public slots:
+            /// Tell the renderer to reload all shaders.
+            void reloadShaders();
+
+            /// Set the final display texture
+            void displayTexture( const QString& tex );
+
+            /// Set the renderer
+            void changeRenderer( int index );
+
+            /// Toggle the post-process effetcs
+            void enablePostProcess(int enabled);
+
+            /// Toggle the debug drawing
+            void enableDebugDraw(int enabled);
+
+            /// Resets the camaera to initial values
+            void resetCamera();
+
+            /** Add a renderer and return its index. Need to be called when catching
+             * \param e : unique_ptr to your own renderer
+             * \return index of the newly added renderer
+             * \code
+             * int rendererId = addRenderer(new MyRenderer(width(), height()));
+             * changeRenderer(rendererId);
+             * getRenderer()->initialize();
+             * auto light = Ra::Core::make_shared<Engine::DirectionalLight>();
+             * getRenderer()->addLight( light );
+             * m_camera->attachLight( light );
+             * \endcode
+             */
+            int addRenderer(std::shared_ptr<Engine::Renderer> e);
+
+        private slots:
+            /// These slots are connected to the base class signals to properly handle
+            /// concurrent access to the renderer.
+            void onAboutToCompose();
+            void onAboutToResize();
+            void onFrameSwapped();
+            void onResized();
+
+        protected:
+            /// Initialize renderer internal state + configure lights.
+            void intializeRenderer(Engine::Renderer* renderer);
+
+            //
+            // OpenGL primitives
+            // Not herited, defined here in the same way QOpenGLWidget define them.
+            //
+
+            /// Initialize openGL. Called on by the first "show" call to the main window.
+            virtual void initializeGL();
+
+            /// Resize the view port and the camera. Called by the resize event.
+            virtual void resizeGL( int width, int height );
+
+            //
+            // Qt input events.
+            //
+            void resizeEvent(QResizeEvent * event) override;
+
+            void keyPressEvent( QKeyEvent* event ) override;
+            void keyReleaseEvent( QKeyEvent* event ) override;
+
+            /// We intercept the mouse events in this widget to get the coordinates of the mouse
+            /// in screen space.
+            void mousePressEvent( QMouseEvent* event ) override;
+            void mouseReleaseEvent( QMouseEvent* event ) override;
+            void mouseMoveEvent( QMouseEvent* event ) override;
+            void wheelEvent( QWheelEvent* event ) override;
+
+        public:
+            Scalar m_dt;
+
+        protected:
+            // OpenglContext used with this widget
+            std::unique_ptr<QOpenGLContext> m_context;
+
+            /// Owning pointer to the renderers.
+            std::vector<std::shared_ptr<Engine::Renderer>> m_renderers;
+            Engine::Renderer* m_currentRenderer;
+
+            /// Owning Pointer to the feature picking manager.
+            FeaturePickingManager* m_featurePickingManager;
+
+            /// Owning pointer to the camera.
+            std::unique_ptr<CameraInterface> m_camera;
+
+            /// Owning (QObject child) pointer to gizmo manager.
+            GizmoManager* m_gizmoManager;
+
+            /// Thread in which rendering is done.
+            QThread* m_renderThread; // We have to use a QThread for MT rendering
+
+            /// GL initialization status
+            std::atomic_bool m_glInitStatus;
+        };
+
+    } // namespace Gui
+} // namespace Ra
+
+#endif // RADIUMENGINE_VIEWER_HPP