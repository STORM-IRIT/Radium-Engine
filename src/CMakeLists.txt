set(library_version "0.1.0")

set( CMAKE_SKIP_BUILD_RPATH FALSE )
set( CMAKE_BUILD_WITH_INSTALL_RPATH FALSE )
set( CMAKE_INSTALL_RPATH ${CMAKE_INSTALL_PREFIX}/lib )
set( CMAKE_INSTALL_RPATH_USE_LINK_PATH TRUE )

set( RADIUM_IO_IS_INTERFACE TRUE )

list( FIND CMAKE_PLATFORM_IMPLICIT_LINK_DIRECTORIES "${CMAKE_INSTALL_PREFIX}/lib" isSysDir )
if ( "${isSysDir}" STREQUAL "-1" )
    set( CMAKE_INSTALL_RPATH "${CMAKE_INSTALL_PREFIX}/lib" )
endif( "${isSysDir}" STREQUAL "-1" )

# Find packages
find_package(OpenGL     REQUIRED)
find_package(Qt5Core    REQUIRED)
find_package(Qt5Widgets REQUIRED)
find_package(Qt5OpenGL  REQUIRED)


include_directories(
    ${EIGEN3_INCLUDE_DIR}
    ${GLBINDING_INCLUDE_DIR}
<<<<<<< HEAD
    ${OPENMESH_INCLUDE_DIR}
)

message(STATUS "Compiling Radium with include dirs : ${EIGEN3_INCLUDE_DIR} -- ${ASSIMP_INCLUDE_DIR} -- ${GLBINDING_INCLUDE_DIR} -- ${OPENMESH_INCLUDE_DIR}" )
=======
    ${GLOBJECTS_INCLUDE_DIR}
    ${GLM_INCLUDE_DIR}
)

message(STATUS "Compiling Radium with 3rdparty include dirs : ${EIGEN3_INCLUDE_DIR} -- ${GLBINDING_INCLUDE_DIR} -- ${GLM_INCLUDE_DIR} -- ${GLOBJECTS_INCLUDE_DIR}" )

if( RADIUM_ASSIMP_SUPPORT )
	set( RADIUM_IO_IS_INTERFACE FALSE )
    include_directories( ${ASSIMP_INCLUDE_DIR} )
    message(STATUS "Compiling Radium with Assimp's include dir : ${ASSIMP_INCLUDE_DIR}" )
endif( RADIUM_ASSIMP_SUPPORT )

if( RADIUM_PBRT_SUPPORT )
	set( RADIUM_IO_IS_INTERFACE FALSE )
    include_directories( ${PBRT_INCLUDE_DIR} )
    message(STATUS "Compiling Radium with Pbrt's include dir : ${PBRT_INCLUDE_DIR}" )
endif( RADIUM_PBRT_SUPPORT )
>>>>>>> 499f478b
# Build Core
set(core_target radiumCore)

set(RADIUM_VERSION_FILE ${CMAKE_CURRENT_BINARY_DIR}/Version.cpp)
add_custom_command(
    OUTPUT ${RADIUM_VERSION_FILE}
    COMMAND ${CMAKE_COMMAND}
                             -DCMAKE_CXX_COMPILER=${CMAKE_CXX_COMPILER}
                             -DCMAKE_CXX_COMPILER_VERSION=${CMAKE_CXX_COMPILER_VERSION}
                             -DCMAKE_CXX_FLAGS=${CMAKE_CXX_FLAGS}
                             -DCMAKE_CXX_FLAGS_DEBUG=${CMAKE_CXX_FLAGS_DEBUG}
                             -DCMAKE_CXX_FLAGS_RELEASE=${CMAKE_CXX_FLAGS_RELEASE}
                             -DGIT_CHANGESET=${GIT_CHANGESET}
                             -P ${CMAKE_CURRENT_SOURCE_DIR}/CMakeGenerateVersion.txt
    COMMENT "Generate Radium Version file"
    DEPENDS ${CMAKE_CURRENT_SOURCE_DIR}/CMakeGenerateVersion.txt
    WORKING_DIRECTORY ${CMAKE_CURRENT_BINARY_DIR}
    VERBATIM
    )
add_custom_target(radiumVersionFile DEPENDS ${RADIUM_VERSION_FILE})

file(GLOB_RECURSE core_sources Core/*.cpp)
file(GLOB_RECURSE core_headers Core/*.h Core/*.hpp)
file(GLOB_RECURSE core_inlines Core/*.inl)

set(core_libs
    ${OPENMESH_LIBRARIES}
   )

add_library(
    ${core_target} SHARED
    ${core_sources}
    ${core_headers}
    ${core_inlines}
    ${RADIUM_VERSION_FILE} #This file is build-dependant and generated in the Bundle
)

<<<<<<< HEAD
add_dependencies( ${core_target} eigen3 openmesh_lib)
=======
add_dependencies( ${core_target} eigen3 radiumVersionFile)
>>>>>>> 499f478b
target_compile_definitions(${core_target} PRIVATE "-DRA_CORE_EXPORTS")

target_link_libraries(
    ${core_target}
    ${core_libs}
)

# Build IO
set(io_target radiumIO)

file(GLOB io_sources IO/*.cpp)
file(GLOB io_headers IO/*.h IO/*.hpp)
file(GLOB io_inlines IO/*.inl)

set(io_libs radiumCore radiumEngine)

if( RADIUM_ASSIMP_SUPPORT )
    add_subdirectory( IO/AssimpLoader )
    set( io_sources ${io_sources} ${assimp_sources} )
    set( io_headers ${io_headers} ${assimp_headers} )
    set( io_inlines ${io_inlines} ${assimp_inlines} )
    set( io_libs    ${io_libs}    ${ASSIMP_LIBRARIES} )
endif( RADIUM_ASSIMP_SUPPORT )

if( RADIUM_PBRT_SUPPORT )
    add_subdirectory( IO/PbrtLoader )
    set( io_sources ${io_sources} ${pbrt_sources} )
    set( io_headers ${io_headers} ${pbrt_headers} )
    set( io_inlines ${io_inlines} ${pbrt_inlines} )
    set( io_libs    ${io_libs}    ${PBRT_LIBRARIES} )
endif( RADIUM_PBRT_SUPPORT )

if( RADIUM_IO_IS_INTERFACE )
    add_library(
            ${io_target} INTERFACE
    )

    target_sources(
            ${io_target} INTERFACE
            ${io_sources}
            ${io_headers}
            ${io_inlines}
    )
    target_compile_definitions(${io_target} INTERFACE "-DRA_IO_STATIC")

    target_link_libraries(
            ${io_target} INTERFACE
            ${io_libs}
    )
else( RADIUM_IO_IS_INTERFACE )
    add_library(
            ${io_target} SHARED
            ${io_sources}
            ${io_headers}
            ${io_inlines}
    )
    target_compile_definitions(${io_target} PRIVATE "-DRA_IO_EXPORTS")

    target_link_libraries(
            ${io_target}
            ${io_libs}
    )
endif( RADIUM_IO_IS_INTERFACE )

add_dependencies( ${io_target} ${core_target} ${engine_target} )

if( RADIUM_ASSIMP_SUPPORT )
    add_dependencies( ${io_target} assimp_lib )
endif( RADIUM_ASSIMP_SUPPORT )

if( RADIUM_PBRT_SUPPORT )
    add_dependencies( ${io_target} pbrt_lib )
endif( RADIUM_PBRT_SUPPORT )

# Build Engine
set(engine_target radiumEngine)

file(GLOB_RECURSE engine_sources Engine/*.cpp)
file(GLOB_RECURSE engine_headers Engine/*.h Engine/*.hpp)
file(GLOB_RECURSE engine_inlines Engine/*.inl)

file(GLOB_RECURSE engine_glsl ../Shaders/*.glsl)

set( engine_shaders ${engine_glsl})

set(engine_libs
    radiumCore
    ${Qt5OpenGL_LIBRARIES}
    ${OPENGL_LIBRARIES}
    ${GLBINDING_LIBRARIES}
    ${GLOBJECTS_LIBRARIES}
    ${GLM_LIBRARIES}
   )

add_library(
    ${engine_target} SHARED
    ${engine_sources}
    ${engine_headers}
    ${engine_inlines}
    ${engine_shaders}
)

add_dependencies( ${engine_target} ${core_target} glbinding_lib globjects_lib glm_lib)

target_compile_definitions(${engine_target} PRIVATE "-DRA_ENGINE_EXPORTS")

target_link_libraries(
    ${engine_target}
    ${engine_libs}
)


# Build GuiBase
set(guibase_target radiumGuiBase)

find_package(Qt5Xml REQUIRED)

# Qt5
set(Qt5_LIBRARIES ${Qt5Core_LIBRARIES} ${Qt5Widgets_LIBRARIES} ${Qt5OpenGL_LIBRARIES} ${Qt5Xml_LIBRARIES})
set(CMAKE_INCLUDE_CURRENT_DIR ON)
set(CMAKE_AUTOMOC ON)
set(CMAKE_AUTORCC ON)

# Fixme : Really usefull ?
add_definitions(${Qt5Core_DEFINITIONS})
add_definitions(${Qt5Widgets_DEFINITIONS})
add_definitions(${Qt5OpenGL_DEFINITIONS})
add_definitions(${Qt5Xml_DEFINITIONS})

file(GLOB_RECURSE guibase_sources GuiBase/*.cpp)
file(GLOB_RECURSE guibase_headers GuiBase/*.h GuiBase/*.hpp)
file(GLOB_RECURSE guibase_inlines GuiBase/*.inl)

set (guibase_libs
    radiumEngine
    radiumCore
    ${Qt5_LIBRARIES}
    ${GLBINDING_LIBRARIES}
    ${GLOBJECTS_LIBRARIES}
)

add_library(
    ${guibase_target} SHARED
    ${guibase_sources}
    ${guibase_headers}
    ${guibase_inlines})

add_dependencies( ${guibase_target} ${engine_target} )
target_compile_definitions(${guibase_target} PRIVATE "-DRA_GUIBASE_EXPORTS")

target_link_libraries(
    ${guibase_target}
    ${guibase_libs}
    )


set(RADIUM_LIBRARIES ${RADIUM_LIBRARIES} "${core_target}" "${engine_target}" "${io_target}" "${guibase_target}" PARENT_SCOPE)

# Build tests
include_directories(
        .
)
add_subdirectory(Tests)<|MERGE_RESOLUTION|>--- conflicted
+++ resolved
@@ -22,17 +22,12 @@
 include_directories(
     ${EIGEN3_INCLUDE_DIR}
     ${GLBINDING_INCLUDE_DIR}
-<<<<<<< HEAD
-    ${OPENMESH_INCLUDE_DIR}
-)
-
-message(STATUS "Compiling Radium with include dirs : ${EIGEN3_INCLUDE_DIR} -- ${ASSIMP_INCLUDE_DIR} -- ${GLBINDING_INCLUDE_DIR} -- ${OPENMESH_INCLUDE_DIR}" )
-=======
     ${GLOBJECTS_INCLUDE_DIR}
     ${GLM_INCLUDE_DIR}
-)
-
-message(STATUS "Compiling Radium with 3rdparty include dirs : ${EIGEN3_INCLUDE_DIR} -- ${GLBINDING_INCLUDE_DIR} -- ${GLM_INCLUDE_DIR} -- ${GLOBJECTS_INCLUDE_DIR}" )
+    ${OPENMESH_INCLUDE_DIR}
+)
+
+message(STATUS "Compiling Radium with 3rdparty include dirs : ${EIGEN3_INCLUDE_DIR} -- ${GLBINDING_INCLUDE_DIR} -- ${GLM_INCLUDE_DIR} -- ${GLOBJECTS_INCLUDE_DIR}-- ${OPENMESH_INCLUDE_DIR}" )
 
 if( RADIUM_ASSIMP_SUPPORT )
 	set( RADIUM_IO_IS_INTERFACE FALSE )
@@ -45,7 +40,7 @@
     include_directories( ${PBRT_INCLUDE_DIR} )
     message(STATUS "Compiling Radium with Pbrt's include dir : ${PBRT_INCLUDE_DIR}" )
 endif( RADIUM_PBRT_SUPPORT )
->>>>>>> 499f478b
+
 # Build Core
 set(core_target radiumCore)
 
@@ -83,11 +78,7 @@
     ${RADIUM_VERSION_FILE} #This file is build-dependant and generated in the Bundle
 )
 
-<<<<<<< HEAD
-add_dependencies( ${core_target} eigen3 openmesh_lib)
-=======
-add_dependencies( ${core_target} eigen3 radiumVersionFile)
->>>>>>> 499f478b
+add_dependencies( ${core_target} eigen3 radiumVersionFile openmesh_lib)
 target_compile_definitions(${core_target} PRIVATE "-DRA_CORE_EXPORTS")
 
 target_link_libraries(
