--- conflicted
+++ resolved
@@ -122,21 +122,6 @@
 ${io_libs}
 )
 else( RADIUM_IO_IS_INTERFACE )
-<<<<<<< HEAD
-    add_library(
-            ${io_target} SHARED
-            ${io_sources}
-            ${io_headers}
-            ${io_inlines}
-    )
-    target_compile_definitions(${io_target} PRIVATE "-DRA_IO_EXPORTS")
-
-    target_link_libraries(
-            ${io_target}
-            ${io_libs}
-    )
-    set_property( TARGET ${io_target} PROPERTY POSITION_INDEPENDENT_CODE ON )
-=======
 add_library(
 ${io_target} SHARED
 ${io_sources}
@@ -149,7 +134,6 @@
 ${io_target}
 ${io_libs}
 )
->>>>>>> d0667fba
 endif( RADIUM_IO_IS_INTERFACE )
 
 add_dependencies( ${io_target} ${core_target} ${engine_target} )
@@ -248,10 +232,6 @@
 
 set(RADIUM_LIBRARIES ${RADIUM_LIBRARIES} "${core_target}" "${engine_target}" "${io_target}" "${guibase_target}" PARENT_SCOPE)
 
-set_property( TARGET ${core_target} PROPERTY POSITION_INDEPENDENT_CODE ON )
-set_property( TARGET ${engine_target} PROPERTY POSITION_INDEPENDENT_CODE ON )
-set_property( TARGET ${guibase_target} PROPERTY POSITION_INDEPENDENT_CODE ON )
-
 # Build tests
 include_directories(
 .
