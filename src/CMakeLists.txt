set(library_version "0.1.0")

set( CMAKE_SKIP_BUILD_RPATH FALSE )
set( CMAKE_BUILD_WITH_INSTALL_RPATH FALSE )
set( CMAKE_INSTALL_RPATH ${CMAKE_INSTALL_PREFIX}/lib )
set( CMAKE_INSTALL_RPATH_USE_LINK_PATH TRUE )

set( RADIUM_IO_IS_INTERFACE TRUE )

list( FIND CMAKE_PLATFORM_IMPLICIT_LINK_DIRECTORIES "${CMAKE_INSTALL_PREFIX}/lib" isSysDir )
if ( "${isSysDir}" STREQUAL "-1" )
    set( CMAKE_INSTALL_RPATH "${CMAKE_INSTALL_PREFIX}/lib" )
endif( "${isSysDir}" STREQUAL "-1" )

# Find packages
find_package(OpenGL     REQUIRED)
find_package(Qt5Core    REQUIRED)
find_package(Qt5Widgets REQUIRED)
find_package(Qt5OpenGL  REQUIRED)


include_directories(
    ${EIGEN3_INCLUDE_DIR}
    ${PATATE_INCLUDE_DIR}
<<<<<<< HEAD
=======
    ${ASSIMP_INCLUDE_DIR}
>>>>>>> db6ad6a5
    ${GLBINDING_INCLUDE_DIR}
    ${GLOBJECTS_INCLUDE_DIR}
    ${GLM_INCLUDE_DIR}
    ${OPENMESH_INCLUDE_DIR}
)

<<<<<<< HEAD
message(STATUS "Compiling Radium with 3rdparty include dirs : ${EIGEN3_INCLUDE_DIR} -- ${PATATE_INCLUDE_DIR} -- ${GLBINDING_INCLUDE_DIR} -- ${GLM_INCLUDE_DIR} -- ${GLOBJECTS_INCLUDE_DIR}-- ${OPENMESH_INCLUDE_DIR}" )

if( RADIUM_ASSIMP_SUPPORT )
	set( RADIUM_IO_IS_INTERFACE FALSE )
    include_directories( ${ASSIMP_INCLUDE_DIR} )
    message(STATUS "Compiling Radium with Assimp's include dir : ${ASSIMP_INCLUDE_DIR}" )
endif( RADIUM_ASSIMP_SUPPORT )

if( RADIUM_PBRT_SUPPORT )
	set( RADIUM_IO_IS_INTERFACE FALSE )
    include_directories( ${PBRT_INCLUDE_DIR} )
    message(STATUS "Compiling Radium with Pbrt's include dir : ${PBRT_INCLUDE_DIR}" )
endif( RADIUM_PBRT_SUPPORT )

=======
message(STATUS "Compiling Radium with include dirs : ${EIGEN3_INCLUDE_DIR} -- ${PATATE_INCLUDE_DIR} -- ${ASSIMP_INCLUDE_DIR} -- ${GLBINDING_INCLUDE_DIR}" )
>>>>>>> db6ad6a5
# Build Core
set(core_target radiumCore)

set(RADIUM_VERSION_FILE ${CMAKE_CURRENT_BINARY_DIR}/Version.cpp)
add_custom_command(
    OUTPUT ${RADIUM_VERSION_FILE}
    COMMAND ${CMAKE_COMMAND}
                             -DCMAKE_CXX_COMPILER=${CMAKE_CXX_COMPILER}
                             -DCMAKE_CXX_COMPILER_VERSION=${CMAKE_CXX_COMPILER_VERSION}
                             -DCMAKE_CXX_FLAGS=${CMAKE_CXX_FLAGS}
                             -DCMAKE_CXX_FLAGS_DEBUG=${CMAKE_CXX_FLAGS_DEBUG}
                             -DCMAKE_CXX_FLAGS_RELEASE=${CMAKE_CXX_FLAGS_RELEASE}
                             -DGIT_CHANGESET=${GIT_CHANGESET}
                             -P ${CMAKE_CURRENT_SOURCE_DIR}/CMakeGenerateVersion.txt
    COMMENT "Generate Radium Version file"
    DEPENDS ${CMAKE_CURRENT_SOURCE_DIR}/CMakeGenerateVersion.txt
    WORKING_DIRECTORY ${CMAKE_CURRENT_BINARY_DIR}
    VERBATIM
    )
add_custom_target(radiumVersionFile DEPENDS ${RADIUM_VERSION_FILE})

file(GLOB_RECURSE core_sources Core/*.cpp)
file(GLOB_RECURSE core_headers Core/*.h Core/*.hpp)
file(GLOB_RECURSE core_inlines Core/*.inl)

set(core_libs
    ${OPENMESH_LIBRARIES}
   )

add_library(
    ${core_target} SHARED
    ${core_sources}
    ${core_headers}
    ${core_inlines}
    ${RADIUM_VERSION_FILE} #This file is build-dependant and generated in the Bundle
)

<<<<<<< HEAD
add_dependencies( ${core_target} eigen3 patate radiumVersionFile openmesh_lib)
=======
add_dependencies( ${core_target} eigen3 patate)
>>>>>>> db6ad6a5
target_compile_definitions(${core_target} PRIVATE "-DRA_CORE_EXPORTS")

target_link_libraries(
    ${core_target}
    ${core_libs}
)

# Build IO
set(io_target radiumIO)

file(GLOB io_sources IO/*.cpp)
file(GLOB io_headers IO/*.h IO/*.hpp)
file(GLOB io_inlines IO/*.inl)

set(io_libs radiumCore radiumEngine)

if( RADIUM_ASSIMP_SUPPORT )
    add_subdirectory( IO/AssimpLoader )
    set( io_sources ${io_sources} ${assimp_sources} )
    set( io_headers ${io_headers} ${assimp_headers} )
    set( io_inlines ${io_inlines} ${assimp_inlines} )
    set( io_libs    ${io_libs}    ${ASSIMP_LIBRARIES} )
endif( RADIUM_ASSIMP_SUPPORT )

if( RADIUM_PBRT_SUPPORT )
    add_subdirectory( IO/PbrtLoader )
    set( io_sources ${io_sources} ${pbrt_sources} )
    set( io_headers ${io_headers} ${pbrt_headers} )
    set( io_inlines ${io_inlines} ${pbrt_inlines} )
    set( io_libs    ${io_libs}    ${PBRT_LIBRARIES} )
endif( RADIUM_PBRT_SUPPORT )

if( RADIUM_IO_IS_INTERFACE )
    add_library(
            ${io_target} INTERFACE
    )

    target_sources(
            ${io_target} INTERFACE
            ${io_sources}
            ${io_headers}
            ${io_inlines}
    )
    target_compile_definitions(${io_target} INTERFACE "-DRA_IO_STATIC")

    target_link_libraries(
            ${io_target} INTERFACE
            ${io_libs}
    )
else( RADIUM_IO_IS_INTERFACE )
    add_library(
            ${io_target} SHARED
            ${io_sources}
            ${io_headers}
            ${io_inlines}
    )
    target_compile_definitions(${io_target} PRIVATE "-DRA_IO_EXPORTS")

    target_link_libraries(
            ${io_target}
            ${io_libs}
    )
endif( RADIUM_IO_IS_INTERFACE )

add_dependencies( ${io_target} ${core_target} ${engine_target} )

if( RADIUM_ASSIMP_SUPPORT )
    add_dependencies( ${io_target} assimp_lib )
endif( RADIUM_ASSIMP_SUPPORT )

if( RADIUM_PBRT_SUPPORT )
    add_dependencies( ${io_target} pbrt_lib )
endif( RADIUM_PBRT_SUPPORT )

# Build Engine
set(engine_target radiumEngine)

file(GLOB_RECURSE engine_sources Engine/*.cpp)
file(GLOB_RECURSE engine_headers Engine/*.h Engine/*.hpp)
file(GLOB_RECURSE engine_inlines Engine/*.inl)

file(GLOB_RECURSE engine_glsl ../Shaders/*.glsl)

set( engine_shaders ${engine_glsl})

set(engine_libs
    radiumCore
    ${Qt5OpenGL_LIBRARIES}
    ${OPENGL_LIBRARIES}
    ${GLBINDING_LIBRARIES}
    ${GLOBJECTS_LIBRARIES}
    ${GLM_LIBRARIES}
   )

add_library(
    ${engine_target} SHARED
    ${engine_sources}
    ${engine_headers}
    ${engine_inlines}
    ${engine_shaders}
)

<<<<<<< HEAD
add_dependencies( ${engine_target} ${core_target} glbinding_lib globjects_lib glm_lib)
=======
add_dependencies( ${engine_target} ${core_target} assimp glbinding)
>>>>>>> db6ad6a5

target_compile_definitions(${engine_target} PRIVATE "-DRA_ENGINE_EXPORTS")

target_link_libraries(
    ${engine_target}
    ${engine_libs}
)


# Build GuiBase
set(guibase_target radiumGuiBase)

find_package(Qt5Xml REQUIRED)

# Qt5
set(Qt5_LIBRARIES ${Qt5Core_LIBRARIES} ${Qt5Widgets_LIBRARIES} ${Qt5OpenGL_LIBRARIES} ${Qt5Xml_LIBRARIES})
set(CMAKE_INCLUDE_CURRENT_DIR ON)
set(CMAKE_AUTOMOC ON)
set(CMAKE_AUTORCC ON)

# Fixme : Really usefull ?
add_definitions(${Qt5Core_DEFINITIONS})
add_definitions(${Qt5Widgets_DEFINITIONS})
add_definitions(${Qt5OpenGL_DEFINITIONS})
add_definitions(${Qt5Xml_DEFINITIONS})

file(GLOB_RECURSE guibase_sources GuiBase/*.cpp)
file(GLOB_RECURSE guibase_headers GuiBase/*.h GuiBase/*.hpp)
file(GLOB_RECURSE guibase_inlines GuiBase/*.inl)

set (guibase_libs
    radiumEngine
    radiumCore
    ${Qt5_LIBRARIES}
    ${GLBINDING_LIBRARIES}
    ${GLOBJECTS_LIBRARIES}
)

add_library(
    ${guibase_target} SHARED
    ${guibase_sources}
    ${guibase_headers}
    ${guibase_inlines})

add_dependencies( ${guibase_target} ${engine_target} )
target_compile_definitions(${guibase_target} PRIVATE "-DRA_GUIBASE_EXPORTS")

target_link_libraries(
    ${guibase_target}
    ${guibase_libs}
    )


set(RADIUM_LIBRARIES ${RADIUM_LIBRARIES} "${core_target}" "${engine_target}" "${io_target}" "${guibase_target}" PARENT_SCOPE)

# Build tests
include_directories(
        .
)
add_subdirectory(Tests)<|MERGE_RESOLUTION|>--- conflicted
+++ resolved
@@ -22,18 +22,14 @@
 include_directories(
     ${EIGEN3_INCLUDE_DIR}
     ${PATATE_INCLUDE_DIR}
-<<<<<<< HEAD
-=======
     ${ASSIMP_INCLUDE_DIR}
->>>>>>> db6ad6a5
     ${GLBINDING_INCLUDE_DIR}
     ${GLOBJECTS_INCLUDE_DIR}
     ${GLM_INCLUDE_DIR}
     ${OPENMESH_INCLUDE_DIR}
 )
 
-<<<<<<< HEAD
-message(STATUS "Compiling Radium with 3rdparty include dirs : ${EIGEN3_INCLUDE_DIR} -- ${PATATE_INCLUDE_DIR} -- ${GLBINDING_INCLUDE_DIR} -- ${GLM_INCLUDE_DIR} -- ${GLOBJECTS_INCLUDE_DIR}-- ${OPENMESH_INCLUDE_DIR}" )
+message(STATUS "Compiling Radium with 3rdparty include dirs : ${EIGEN3_INCLUDE_DIR} -- ${PATATE_INCLUDE_DIR} -- ${ASSIMP_INCLUDE_DIR} -- ${GLBINDING_INCLUDE_DIR} -- ${GLM_INCLUDE_DIR} -- ${GLOBJECTS_INCLUDE_DIR}-- ${OPENMESH_INCLUDE_DIR}" )
 
 if( RADIUM_ASSIMP_SUPPORT )
 	set( RADIUM_IO_IS_INTERFACE FALSE )
@@ -47,9 +43,6 @@
     message(STATUS "Compiling Radium with Pbrt's include dir : ${PBRT_INCLUDE_DIR}" )
 endif( RADIUM_PBRT_SUPPORT )
 
-=======
-message(STATUS "Compiling Radium with include dirs : ${EIGEN3_INCLUDE_DIR} -- ${PATATE_INCLUDE_DIR} -- ${ASSIMP_INCLUDE_DIR} -- ${GLBINDING_INCLUDE_DIR}" )
->>>>>>> db6ad6a5
 # Build Core
 set(core_target radiumCore)
 
@@ -87,11 +80,7 @@
     ${RADIUM_VERSION_FILE} #This file is build-dependant and generated in the Bundle
 )
 
-<<<<<<< HEAD
 add_dependencies( ${core_target} eigen3 patate radiumVersionFile openmesh_lib)
-=======
-add_dependencies( ${core_target} eigen3 patate)
->>>>>>> db6ad6a5
 target_compile_definitions(${core_target} PRIVATE "-DRA_CORE_EXPORTS")
 
 target_link_libraries(
@@ -181,6 +170,7 @@
     radiumCore
     ${Qt5OpenGL_LIBRARIES}
     ${OPENGL_LIBRARIES}
+    ${ASSIMP_LIBRARIES}
     ${GLBINDING_LIBRARIES}
     ${GLOBJECTS_LIBRARIES}
     ${GLM_LIBRARIES}
@@ -194,11 +184,7 @@
     ${engine_shaders}
 )
 
-<<<<<<< HEAD
-add_dependencies( ${engine_target} ${core_target} glbinding_lib globjects_lib glm_lib)
-=======
-add_dependencies( ${engine_target} ${core_target} assimp glbinding)
->>>>>>> db6ad6a5
+add_dependencies( ${engine_target} ${core_target} assimp glbinding_lib globjects_lib glm_lib)
 
 target_compile_definitions(${engine_target} PRIVATE "-DRA_ENGINE_EXPORTS")
 
