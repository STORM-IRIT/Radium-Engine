--- conflicted
+++ resolved
@@ -26,8 +26,7 @@
     ${GLM_INCLUDE_DIR}
 )
 
-<<<<<<< HEAD
-message(STATUS "Compiling Radium with include dirs : ${EIGEN3_INCLUDE_DIR} -- ${GLBINDING_INCLUDE_DIR} -- ${GLM_INCLUDE_DIR} -- ${GLOBJECTS_INCLUDE_DIR}" )
+message(STATUS "Compiling Radium with 3rdparty include dirs : ${EIGEN3_INCLUDE_DIR} -- ${ASSIMP_INCLUDE_DIR} -- ${GLBINDING_INCLUDE_DIR} -- ${GLM_INCLUDE_DIR} -- ${GLOBJECTS_INCLUDE_DIR}" )
 
 if( RADIUM_ASSIMP_SUPPORT )
     include_directories( ${ASSIMP_INCLUDE_DIR} )
@@ -38,10 +37,6 @@
     include_directories( ${PBRT_INCLUDE_DIR} )
     message(STATUS "Compiling Radium with Pbrt's include dir : ${PBRT_INCLUDE_DIR}" )
 endif( RADIUM_PBRT_SUPPORT )
-
-=======
-message(STATUS "Compiling Radium with 3rdparty include dirs : ${EIGEN3_INCLUDE_DIR} -- ${ASSIMP_INCLUDE_DIR} -- ${GLBINDING_INCLUDE_DIR} -- ${GLM_INCLUDE_DIR} -- ${GLOBJECTS_INCLUDE_DIR}" )
->>>>>>> 12edae4c
 # Build Core
 set(core_target radiumCore)
 
