<?xml version="1.0" encoding="UTF-8"?>
<ui version="4.0">
 <class>MainWindow</class>
 <widget class="QMainWindow" name="MainWindow">
  <property name="geometry">
   <rect>
    <x>0</x>
    <y>0</y>
    <width>1350</width>
    <height>763</height>
   </rect>
  </property>
  <property name="sizePolicy">
   <sizepolicy hsizetype="Preferred" vsizetype="Preferred">
    <horstretch>0</horstretch>
    <verstretch>0</verstretch>
   </sizepolicy>
  </property>
  <property name="windowTitle">
   <string>MainWindow</string>
  </property>
  <widget class="QWidget" name="centralWidget">
   <layout class="QGridLayout" name="gridLayout_2">
    <item row="0" column="0">
     <widget class="Ra::Gui::Viewer" name="m_viewer" native="true">
      <property name="enabled">
       <bool>true</bool>
      </property>
      <property name="minimumSize">
       <size>
        <width>800</width>
        <height>600</height>
       </size>
      </property>
     </widget>
    </item>
   </layout>
  </widget>
  <widget class="QStatusBar" name="_statusBar"/>
  <widget class="QMenuBar" name="menuBar">
   <property name="geometry">
    <rect>
     <x>0</x>
     <y>0</y>
     <width>1350</width>
     <height>22</height>
    </rect>
   </property>
   <widget class="QMenu" name="menuFILE">
    <property name="title">
     <string>Fi&amp;le</string>
    </property>
    <addaction name="actionOpenMesh"/>
    <addaction name="separator"/>
    <addaction name="actionExit"/>
   </widget>
   <widget class="QMenu" name="menuMisc">
    <property name="title">
     <string>&amp;Materials</string>
    </property>
    <addaction name="actionReload_Shaders"/>
    <addaction name="actionOpen_Material_Editor"/>
   </widget>
   <addaction name="menuFILE"/>
   <addaction name="menuMisc"/>
  </widget>
  <widget class="QDockWidget" name="dockWidget">
   <attribute name="dockWidgetArea">
    <number>1</number>
   </attribute>
   <widget class="QWidget" name="dockWidgetContents">
    <layout class="QGridLayout" name="gridLayout">
     <item row="0" column="0">
      <widget class="QWidget" name="widget" native="true">
       <layout class="QVBoxLayout" name="verticalLayout_3">
        <item>
         <layout class="QVBoxLayout" name="verticalLayout_2">
          <item>
           <layout class="QVBoxLayout" name="verticalLayout_4">
            <item>
             <widget class="QTreeView" name="m_entitiesTreeView">
              <property name="editTriggers">
               <set>QAbstractItemView::NoEditTriggers</set>
              </property>
              <property name="textElideMode">
               <enum>Qt::ElideRight</enum>
              </property>
             </widget>
            </item>
            <item>
             <layout class="QHBoxLayout" name="selectionLayout">
              <item>
               <widget class="QLabel" name="label_selected">
                <property name="text">
                 <string>Selected Object :</string>
                </property>
               </widget>
              </item>
              <item>
               <widget class="QLabel" name="m_selectedItemName">
                <property name="text">
                 <string/>
                </property>
               </widget>
              </item>
             </layout>
            </item>
            <item>
             <layout class="QHBoxLayout" name="horizontalLayout">
              <item>
               <widget class="QPushButton" name="m_removeEntityButton">
                <property name="text">
                 <string>Remove</string>
                </property>
               </widget>
              </item>
              <item>
               <widget class="QPushButton" name="m_toggleRenderObjectButton">
                <property name="text">
                 <string>Toggle Visible</string>
                </property>
               </widget>
              </item>
              <item>
               <widget class="QPushButton" name="m_editRenderObjectButton">
                <property name="enabled">
                 <bool>false</bool>
                </property>
                <property name="text">
                 <string>Edit</string>
                </property>
               </widget>
              </item>
             </layout>
            </item>
           </layout>
          </item>
          <item>
           <layout class="QHBoxLayout" name="shaderLayout">
            <item>
             <widget class="QLabel" name="label">
              <property name="text">
               <string>Current shader</string>
              </property>
             </widget>
            </item>
            <item>
             <widget class="QComboBox" name="m_currentShaderBox">
              <item>
               <property name="text">
                <string/>
               </property>
              </item>
              <item>
               <property name="text">
                <string>Plain</string>
               </property>
              </item>
              <item>
               <property name="text">
                <string>BlinnPhong</string>
<<<<<<< HEAD
               </property>
              </item>
              <item>
               <property name="text">
                <string>LinesGeom</string>
=======
>>>>>>> 34e51cb3
               </property>
              </item>
              <item>
               <property name="text">
                <string>Lines</string>
               </property>
              </item>
             </widget>
            </item>
           </layout>
          </item>
          <item>
           <widget class="QToolBox" name="toolBox">
            <property name="minimumSize">
             <size>
              <width>250</width>
              <height>0</height>
             </size>
            </property>
            <widget class="QWidget" name="tab_stats">
             <property name="geometry">
              <rect>
               <x>0</x>
               <y>0</y>
               <width>303</width>
               <height>272</height>
              </rect>
             </property>
             <attribute name="label">
              <string>Stats</string>
             </attribute>
             <layout class="QVBoxLayout" name="verticalLayout_10">
              <item>
               <layout class="QFormLayout" name="formLayout_6">
                <item row="0" column="0">
                 <widget class="QLabel" name="label_23">
                  <property name="text">
                   <string>Frames averaging over count</string>
                  </property>
                 </widget>
                </item>
                <item row="0" column="1">
                 <widget class="QSpinBox" name="m_avgFramesCount">
                  <property name="minimum">
                   <number>1</number>
                  </property>
                  <property name="maximum">
                   <number>1000</number>
                  </property>
                  <property name="singleStep">
                   <number>10</number>
                  </property>
                  <property name="value">
                   <number>100</number>
                  </property>
                 </widget>
                </item>
               </layout>
              </item>
              <item>
               <widget class="QLabel" name="m_frameA2BLabel">
                <property name="text">
                 <string>Frames #a to #b stats :</string>
                </property>
               </widget>
              </item>
              <item>
               <layout class="QGridLayout" name="gridLayout_6">
                <item row="2" column="0">
                 <widget class="QLabel" name="label_26">
                  <property name="text">
                   <string>Render</string>
                  </property>
                 </widget>
                </item>
                <item row="0" column="0">
                 <widget class="QLabel" name="label_25">
                  <property name="text">
                   <string/>
                  </property>
                 </widget>
                </item>
                <item row="3" column="0">
                 <widget class="QLabel" name="label_27">
                  <property name="text">
                   <string>Tasks</string>
                  </property>
                 </widget>
                </item>
                <item row="0" column="1">
                 <widget class="QLabel" name="label_29">
                  <property name="text">
                   <string>Average time (µs)</string>
                  </property>
                 </widget>
                </item>
                <item row="4" column="0">
                 <widget class="QLabel" name="label_28">
                  <property name="text">
                   <string>Frame</string>
                  </property>
                 </widget>
                </item>
                <item row="0" column="2">
                 <widget class="QLabel" name="label_30">
                  <property name="text">
                   <string>Updates / second</string>
                  </property>
                 </widget>
                </item>
                <item row="2" column="2">
                 <widget class="QSpinBox" name="m_renderUpdates">
                  <property name="readOnly">
                   <bool>true</bool>
                  </property>
                  <property name="maximum">
                   <number>100000000</number>
                  </property>
                 </widget>
                </item>
                <item row="3" column="2">
                 <widget class="QSpinBox" name="m_tasksUpdates">
                  <property name="readOnly">
                   <bool>true</bool>
                  </property>
                  <property name="maximum">
                   <number>100000000</number>
                  </property>
                 </widget>
                </item>
                <item row="4" column="2">
                 <widget class="QSpinBox" name="m_frameUpdates">
                  <property name="readOnly">
                   <bool>true</bool>
                  </property>
                  <property name="maximum">
                   <number>100000000</number>
                  </property>
                 </widget>
                </item>
                <item row="2" column="1">
                 <widget class="QSpinBox" name="m_renderTime">
                  <property name="readOnly">
                   <bool>true</bool>
                  </property>
                  <property name="maximum">
                   <number>100000000</number>
                  </property>
                 </widget>
                </item>
                <item row="3" column="1">
                 <widget class="QSpinBox" name="m_tasksTime">
                  <property name="readOnly">
                   <bool>true</bool>
                  </property>
                  <property name="maximum">
                   <number>100000000</number>
                  </property>
                 </widget>
                </item>
                <item row="4" column="1">
                 <widget class="QSpinBox" name="m_frameTime">
                  <property name="readOnly">
                   <bool>true</bool>
                  </property>
                  <property name="maximum">
                   <number>100000000</number>
                  </property>
                 </widget>
                </item>
                <item row="1" column="0">
                 <widget class="QLabel" name="label_4">
                  <property name="text">
                   <string>Events</string>
                  </property>
                 </widget>
                </item>
                <item row="1" column="1">
                 <widget class="QSpinBox" name="m_eventsTime">
                  <property name="maximum">
                   <number>100000000</number>
                  </property>
                 </widget>
                </item>
                <item row="1" column="2">
                 <widget class="QSpinBox" name="m_eventsUpdates">
                  <property name="maximum">
                   <number>100000000</number>
                  </property>
                 </widget>
                </item>
               </layout>
              </item>
              <item>
               <layout class="QFormLayout" name="formLayout_7">
                <item row="0" column="1">
                 <widget class="QDoubleSpinBox" name="m_avgFramerate">
                  <property name="readOnly">
                   <bool>true</bool>
                  </property>
                  <property name="decimals">
                   <number>1</number>
                  </property>
                  <property name="maximum">
                   <double>1000000.000000000000000</double>
                  </property>
                 </widget>
                </item>
                <item row="0" column="0">
                 <widget class="QLabel" name="label_24">
                  <property name="text">
                   <string>Average framerate :</string>
                  </property>
                 </widget>
                </item>
               </layout>
              </item>
             </layout>
            </widget>
            <widget class="Ra::Gui::TransformEditorWidget" name="tab_edition">
             <property name="geometry">
              <rect>
               <x>0</x>
               <y>0</y>
<<<<<<< HEAD
               <width>291</width>
               <height>126</height>
=======
               <width>268</width>
               <height>212</height>
>>>>>>> 34e51cb3
              </rect>
             </property>
             <attribute name="label">
              <string>Edition</string>
             </attribute>
            </widget>
            <widget class="QWidget" name="tab_renderers">
             <attribute name="label">
              <string>Renderers</string>
             </attribute>
             <layout class="QHBoxLayout" name="horizontalLayout_2">
              <item>
               <widget class="QLabel" name="label_3">
                <property name="text">
                 <string>Current renderer :</string>
                </property>
               </widget>
              </item>
              <item>
               <widget class="QComboBox" name="m_currentRendererCombo">
                <item>
                 <property name="text">
                  <string>Forward</string>
                 </property>
                </item>
                <item>
                 <property name="text">
                  <string>Deferred</string>
                 </property>
                </item>
                <item>
                 <property name="text">
                  <string>Experimental</string>
                 </property>
                </item>
               </widget>
              </item>
             </layout>
            </widget>
           </widget>
          </item>
         </layout>
        </item>
        <item>
         <layout class="QGridLayout" name="gridLayout_3" rowstretch="0,0,0,0" columnstretch="1,0">
          <item row="0" column="0">
           <widget class="QLabel" name="label_2">
            <property name="text">
             <string>Displayed Texture</string>
            </property>
           </widget>
          </item>
          <item row="0" column="1">
           <widget class="QComboBox" name="m_displayedTextureCombo"/>
          </item>
          <item row="1" column="0">
           <widget class="QLabel" name="label_5">
            <property name="text">
             <string>Enable Post-Process</string>
            </property>
           </widget>
          </item>
          <item row="1" column="1">
           <widget class="QCheckBox" name="m_enablePostProcess">
            <property name="enabled">
             <bool>true</bool>
            </property>
            <property name="text">
             <string/>
            </property>
            <property name="checked">
             <bool>true</bool>
            </property>
            <property name="tristate">
             <bool>false</bool>
            </property>
           </widget>
          </item>
          <item row="2" column="0">
           <widget class="QLabel" name="label_6">
            <property name="text">
             <string>Enable Debug Drawing</string>
            </property>
           </widget>
          </item>
          <item row="2" column="1">
           <widget class="QCheckBox" name="m_enableDebugDraw">
            <property name="enabled">
             <bool>true</bool>
            </property>
            <property name="text">
             <string/>
            </property>
            <property name="checked">
             <bool>true</bool>
            </property>
            <property name="tristate">
             <bool>false</bool>
            </property>
           </widget>
          </item>
          <item row="3" column="0">
           <widget class="QLabel" name="label_7">
            <property name="text">
             <string>Real-time frame rate</string>
            </property>
           </widget>
          </item>
          <item row="3" column="1">
           <widget class="QCheckBox" name="m_realFrameRate">
            <property name="enabled">
             <bool>true</bool>
            </property>
            <property name="text">
             <string/>
            </property>
            <property name="checked">
             <bool>true</bool>
            </property>
            <property name="tristate">
             <bool>false</bool>
            </property>
           </widget>
          </item>
         </layout>
        </item>
       </layout>
      </widget>
     </item>
    </layout>
   </widget>
  </widget>
  <widget class="QToolBar" name="toolBar">
   <property name="windowTitle">
    <string>toolBar</string>
   </property>
   <attribute name="toolBarArea">
    <enum>LeftToolBarArea</enum>
   </attribute>
   <attribute name="toolBarBreak">
    <bool>false</bool>
   </attribute>
   <addaction name="separator"/>
   <addaction name="actionToggle_Local_Global"/>
   <addaction name="actionGizmoOff"/>
   <addaction name="actionGizmoTranslate"/>
   <addaction name="actionGizmoRotate"/>
   <addaction name="separator"/>
   <addaction name="actionRecord_Frames"/>
  </widget>
  <action name="actionOpenMesh">
   <property name="text">
    <string>Open...</string>
   </property>
   <property name="toolTip">
    <string>Open...</string>
   </property>
   <property name="shortcut">
    <string>Ctrl+O</string>
   </property>
  </action>
  <action name="actionExit">
   <property name="text">
    <string>Exit</string>
   </property>
   <property name="shortcut">
    <string>Ctrl+Q</string>
   </property>
  </action>
  <action name="actionReload_Shaders">
   <property name="text">
    <string>Reload Shaders</string>
   </property>
   <property name="shortcut">
    <string>Ctrl+R</string>
   </property>
  </action>
  <action name="actionGizmoTranslate">
   <property name="checkable">
    <bool>false</bool>
   </property>
   <property name="icon">
    <iconset>
     <normalon>:/Assets/Images/translate.png</normalon>
    </iconset>
   </property>
   <property name="text">
    <string>Translate</string>
   </property>
   <property name="toolTip">
    <string>Translate selected object</string>
   </property>
  </action>
  <action name="actionGizmoRotate">
   <property name="checkable">
    <bool>false</bool>
   </property>
   <property name="icon">
    <iconset>
     <normalon>:/Assets/Images/rotate.png</normalon>
    </iconset>
   </property>
   <property name="text">
    <string>Rotate</string>
   </property>
   <property name="toolTip">
    <string>Rotate selected object</string>
   </property>
  </action>
  <action name="actionToggle_Local_Global">
   <property name="checkable">
    <bool>true</bool>
   </property>
   <property name="icon">
    <iconset>
     <normalon>:/Assets/Images/gizmo.png</normalon>
    </iconset>
   </property>
   <property name="text">
    <string>Toggle Local/Global</string>
   </property>
   <property name="toolTip">
    <string>Changes the transform edition mode</string>
   </property>
  </action>
  <action name="actionGizmoOff">
   <property name="checkable">
    <bool>false</bool>
   </property>
   <property name="checked">
    <bool>false</bool>
   </property>
   <property name="icon">
    <iconset>
     <normalon>:/Assets/Images/select.png</normalon>
    </iconset>
   </property>
   <property name="text">
    <string>No Gizmos</string>
   </property>
   <property name="toolTip">
    <string>Disable transform gizmo.</string>
   </property>
  </action>
  <action name="actionOpen_Material_Editor">
   <property name="text">
    <string>Open Material Editor</string>
   </property>
   <property name="shortcut">
    <string>Alt+M</string>
   </property>
  </action>
  <action name="actionRecord_Frames">
   <property name="checkable">
    <bool>true</bool>
   </property>
   <property name="icon">
    <iconset resource="../../../../icons.qrc">
     <normaloff>:/Assets/Images/play.png</normaloff>:/Assets/Images/play.png</iconset>
   </property>
   <property name="text">
    <string>Record Frames</string>
   </property>
  </action>
 </widget>
 <layoutdefault spacing="6" margin="11"/>
 <customwidgets>
  <customwidget>
   <class>Ra::Gui::Viewer</class>
   <extends>QWidget</extends>
   <header>MainApplication/Viewer/Viewer.hpp</header>
   <container>1</container>
  </customwidget>
  <customwidget>
   <class>Ra::Gui::TransformEditorWidget</class>
   <extends>QWidget</extends>
   <header>MainApplication/Gui/TransformEditorWidget.hpp</header>
   <container>1</container>
  </customwidget>
 </customwidgets>
 <resources>
  <include location="../../../../icons.qrc"/>
 </resources>
 <connections>
  <connection>
   <sender>actionExit</sender>
   <signal>triggered()</signal>
   <receiver>MainWindow</receiver>
   <slot>close()</slot>
   <hints>
    <hint type="sourcelabel">
     <x>-1</x>
     <y>-1</y>
    </hint>
    <hint type="destinationlabel">
     <x>518</x>
     <y>373</y>
    </hint>
   </hints>
  </connection>
 </connections>
</ui><|MERGE_RESOLUTION|>--- conflicted
+++ resolved
@@ -43,7 +43,7 @@
      <x>0</x>
      <y>0</y>
      <width>1350</width>
-     <height>22</height>
+     <height>19</height>
     </rect>
    </property>
    <widget class="QMenu" name="menuFILE">
@@ -159,14 +159,6 @@
               <item>
                <property name="text">
                 <string>BlinnPhong</string>
-<<<<<<< HEAD
-               </property>
-              </item>
-              <item>
-               <property name="text">
-                <string>LinesGeom</string>
-=======
->>>>>>> 34e51cb3
                </property>
               </item>
               <item>
@@ -191,8 +183,8 @@
               <rect>
                <x>0</x>
                <y>0</y>
-               <width>303</width>
-               <height>272</height>
+               <width>289</width>
+               <height>232</height>
               </rect>
              </property>
              <attribute name="label">
@@ -391,51 +383,13 @@
               <rect>
                <x>0</x>
                <y>0</y>
-<<<<<<< HEAD
-               <width>291</width>
-               <height>126</height>
-=======
                <width>268</width>
                <height>212</height>
->>>>>>> 34e51cb3
               </rect>
              </property>
              <attribute name="label">
               <string>Edition</string>
              </attribute>
-            </widget>
-            <widget class="QWidget" name="tab_renderers">
-             <attribute name="label">
-              <string>Renderers</string>
-             </attribute>
-             <layout class="QHBoxLayout" name="horizontalLayout_2">
-              <item>
-               <widget class="QLabel" name="label_3">
-                <property name="text">
-                 <string>Current renderer :</string>
-                </property>
-               </widget>
-              </item>
-              <item>
-               <widget class="QComboBox" name="m_currentRendererCombo">
-                <item>
-                 <property name="text">
-                  <string>Forward</string>
-                 </property>
-                </item>
-                <item>
-                 <property name="text">
-                  <string>Deferred</string>
-                 </property>
-                </item>
-                <item>
-                 <property name="text">
-                  <string>Experimental</string>
-                 </property>
-                </item>
-               </widget>
-              </item>
-             </layout>
             </widget>
            </widget>
           </item>
