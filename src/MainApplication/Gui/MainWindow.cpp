--- conflicted
+++ resolved
@@ -1,655 +1,650 @@
-#include <MainApplication/Gui/MainWindow.hpp>
-
-#include <QFileDialog>
-#include <QToolButton>
-
-#include <Engine/RadiumEngine.hpp>
-#include <Engine/Entity/Component.hpp>
-#include <Engine/Entity/Entity.hpp>
-#include <Engine/Renderer/Renderer.hpp>
-#include <Engine/Renderer/RenderTechnique/RenderTechnique.hpp>
-#include <Engine/Renderer/RenderTechnique/ShaderProgram.hpp>
-
-#include <MainApplication/MainApplication.hpp>
-#include <MainApplication/Gui/EntityTreeModel.hpp>
-#include <MainApplication/Gui/EntityTreeItem.hpp>
-#include <MainApplication/Gui/MaterialEditor.hpp>
-#include <MainApplication/Viewer/CameraInterface.hpp>
-<<<<<<< HEAD
-
-#include <Plugins/Animation/AnimationSystem.hpp>
-=======
-#include <MainApplication/PluginBase/RadiumPluginInterface.hpp>
->>>>>>> f221665b
-#include <assimp/Importer.hpp>
-
-namespace Ra
-{
-
-    Gui::MainWindow::MainWindow( QWidget* parent )
-        : QMainWindow( parent )
-    {
-        // Note : at this point most of the components (including the Engine) are
-        // not initialized. Listen to the "started" signal.
-
-        setupUi( this );
-
-        setWindowIcon( QPixmap( ":/Assets/Images/RadiumIcon.png" ) );
-        setWindowTitle( QString( "Radium Engine" ) );
-
-        QStringList headers;
-        headers << tr( "Entities -> Components" );
-        m_entityTreeModel = new EntityTreeModel( headers );
-        m_entitiesTreeView->setModel( m_entityTreeModel );
-
-        m_materialEditor = new MaterialEditor();
-
-        createConnections();
-
-        mainApp->framesCountForStatsChanged(
-            m_avgFramesCount->value() );
-        m_viewer->getCameraInterface()->resetCamera();
-    }
-
-    Gui::MainWindow::~MainWindow()
-    {
-        // Child QObjects will automatically be deleted
-    }
-
-    void Gui::MainWindow::createConnections()
-    {
-        connect( actionOpenMesh, &QAction::triggered, this, &MainWindow::loadFile );
-        connect( actionReload_Shaders, &QAction::triggered, m_viewer, &Viewer::reloadShaders );
-
-        // Toolbox setup
-        connect( actionToggle_Local_Global, &QAction::toggled, m_viewer->getGizmoManager(), &GizmoManager::setLocal );
-        connect( actionGizmoOff,            &QAction::triggered, this, &MainWindow::gizmoShowNone );
-        connect( actionGizmoTranslate,      &QAction::triggered, this, &MainWindow::gizmoShowTranslate );
-        connect( actionGizmoRotate,         &QAction::triggered, this, &MainWindow::gizmoShowRotate );
-        //connect( actionGizmoOff, &QAction::toggled, this, &gizmoShowNone);
-
-        // Loading setup.
-        connect( this, &MainWindow::fileLoading, mainApp, &MainApplication::loadFile );
-        connect( this, &MainWindow::entitiesUpdated, m_entityTreeModel, &EntityTreeModel::entitiesUpdated );
-
-        /* connect( m_entityTreeModel, SIGNAL( objectNameChanged( QString ) ),
-                  this, SLOT( objectNameChanged( QString ) ) );*/
-        // Side menu setup.
-        connect( m_entityTreeModel, &EntityTreeModel::dataChanged, m_entityTreeModel, &EntityTreeModel::handleRename );
-
-        connect( m_entitiesTreeView->selectionModel(), &QItemSelectionModel::selectionChanged,
-            this, &MainWindow::onSelectionChanged );
-
-        // Camera panel setup
-        connect( m_cameraResetButton, &QPushButton::released, m_viewer->getCameraInterface(), &CameraInterface::resetCamera);
-        connect( m_setCameraPositionButton, &QPushButton::released, this, &MainWindow::setCameraPosition);
-        connect( m_setCameraTargetButton, &QPushButton::released, this, &MainWindow::setCameraTarget);
-
-        connect( this, &MainWindow::cameraPositionSet, m_viewer->getCameraInterface(), &CameraInterface::setCameraPosition );
-        connect( this, &MainWindow::cameraTargetSet,   m_viewer->getCameraInterface(), &CameraInterface::setCameraTarget );
-
-        connect( m_viewer->getCameraInterface(), &CameraInterface::cameraPositionChanged, this, &MainWindow::onCameraPositionChanged );
-        connect( m_viewer->getCameraInterface(), &CameraInterface::cameraTargetChanged, this, &MainWindow::onCameraTargetChanged );
-        // Oh C++ why are you so mean to me ?
-        connect( m_cameraSensitivity, static_cast<void (QDoubleSpinBox::*) (double)>(&QDoubleSpinBox::valueChanged),
-            m_viewer->getCameraInterface(), &CameraInterface::setCameraSensitivity );
-
-        // Connect picking results (TODO Val : use events to dispatch picking directly)
-        connect( m_viewer, &Viewer::rightClickPicking, this, &MainWindow::handlePicking );
-        connect (m_viewer, &Viewer::leftClickPicking, m_viewer->getGizmoManager(), &GizmoManager::handlePickingResult );
-
-        // Update entities when the engine starts.
-        connect( mainApp, &MainApplication::starting, this, &MainWindow::onEntitiesUpdated );
-
-        connect( m_avgFramesCount, static_cast<void (QSpinBox::*)(int)>(&QSpinBox::valueChanged),
-            mainApp , &MainApplication::framesCountForStatsChanged );
-        connect(mainApp, &MainApplication::updateFrameStats, this, &MainWindow::onUpdateFramestats);
-
-        // Inform property editors of new selections
-        connect(this, &MainWindow::selectedEntity, tab_edition, &TransformEditorWidget::setEditable);
-        connect(this, &MainWindow::selectedEntity, m_viewer->getGizmoManager(), &GizmoManager::setEditable);
-        connect(this, &MainWindow::selectedComponent, m_viewer->getGizmoManager(), &GizmoManager::setEditable);
-
-        connect( this, &MainWindow::selectedEntity, this, &MainWindow::displayEntityRenderObjects );
-        connect( this, &MainWindow::selectedComponent, this, &MainWindow::displayComponentRenderObjects );
-
-        // Editors should be updated after each frame
-        connect(mainApp, &MainApplication::endFrame, tab_edition, &TransformEditorWidget::updateValues);
-        connect(mainApp, &MainApplication::endFrame, m_viewer->getGizmoManager(), &GizmoManager::updateValues);
-
-//        connect(playButton,  &QPushButton::clicked, this, &MainWindow::playAnimation );
-//        connect(pauseButton, &QPushButton::clicked, this, &MainWindow::pauseAnimation );
-//        connect(stepButton,  &QPushButton::clicked, this, &MainWindow::stepAnimation );
-//        connect(resetButton, &QPushButton::clicked, this, &MainWindow::resetAnimation );
-
-        // Enable changing shaders
-        connect( m_renderObjectsListView, &QListWidget::currentRowChanged, this, &MainWindow::renderObjectListItemClicked );
-        connect( m_currentShaderBox, static_cast<void (QComboBox::*)(const QString&)>( &QComboBox::currentIndexChanged ),
-                 this, &MainWindow::changeRenderObjectShader );
-
-        // RO Stuff
-        connect( m_toggleRenderObjectButton, &QPushButton::clicked, this, &MainWindow::toggleRO );
-        connect( m_removeRenderObjectButton, &QPushButton::clicked, this, &MainWindow::removeRO );
-        connect( m_editRenderObjectButton, &QPushButton::clicked, this, &MainWindow::editRO );
-    }
-
-//    void Gui::MainWindow::playAnimation()
-//    {
-//        AnimationPlugin::AnimationSystem* animSys = (AnimationPlugin::AnimationSystem*) mainApp->m_engine->getSystem("AnimationSystem");
-//        animSys->setPlaying(true);
-//    }
-
-//    void Gui::MainWindow::pauseAnimation()
-//    {
-//        AnimationPlugin::AnimationSystem* animSys = (AnimationPlugin::AnimationSystem*) mainApp->m_engine->getSystem("AnimationSystem");
-//        animSys->setPlaying(false);
-//    }
-
-//    void Gui::MainWindow::resetAnimation()
-//    {
-//        AnimationPlugin::AnimationSystem* animSys = (AnimationPlugin::AnimationSystem*) mainApp->m_engine->getSystem("AnimationSystem");
-//        animSys->reset();
-//    }
-
-//    void Gui::MainWindow::stepAnimation()
-//    {
-//        pauseAnimation();
-//        AnimationPlugin::AnimationSystem* animSys = (AnimationPlugin::AnimationSystem*) mainApp->m_engine->getSystem("AnimationSystem");
-//        animSys->step();
-//    }
-
-    void Gui::MainWindow::onEntitiesUpdated()
-    {
-        emit entitiesUpdated( mainApp->m_engine->getEntityManager()->getEntities() );
-    }
-
-    void Gui::MainWindow::onCameraPositionChanged( const Core::Vector3& p )
-    {
-        // TODO : use a vectorEditor.
-        m_cameraPositionX->setValue( p.x() );
-        m_cameraPositionY->setValue( p.y() );
-        m_cameraPositionZ->setValue( p.z() );
-    }
-
-    void Gui::MainWindow::onCameraTargetChanged( const Core::Vector3& p )
-    {
-        m_cameraTargetX->setValue( p.x() );
-        m_cameraTargetY->setValue( p.y() );
-        m_cameraTargetZ->setValue( p.z() );
-    }
-
-    void Gui::MainWindow::setCameraPosition()
-    {
-        Core::Vector3 P( m_cameraPositionX->value(),
-                         m_cameraPositionY->value(),
-                         m_cameraPositionZ->value() );
-        emit cameraPositionSet( P );
-    }
-
-    void Gui::MainWindow::setCameraTarget()
-    {
-        Core::Vector3 T( m_cameraTargetX->value(),
-                         m_cameraTargetY->value(),
-                         m_cameraTargetZ->value() );
-        emit cameraTargetSet( T );
-    }
-
-    void Gui::MainWindow::loadFile()
-    {
-        // Filter the files
-        aiString extList;
-        Assimp::Importer importer;
-        importer.GetExtensionList(extList);
-        std::string extListStd(extList.C_Str());
-        std::replace(extListStd.begin(), extListStd.end(), ';', ' ');
-        QString filter = QString::fromStdString(extListStd);
-
-        QString path = QFileDialog::getOpenFileName( this, "Open File", "..", filter);
-        if ( path.size() > 0 )
-        {
-            emit fileLoading( path );
-        }
-
-        onEntitiesUpdated();
-    }
-
-    void Gui::MainWindow::onUpdateFramestats( const std::vector<FrameTimerData>& stats )
-    {
-        QString framesA2B = QString( "Frames #%1 to #%2 stats :" )
-                            .arg( stats.front().numFrame ).arg( stats.back().numFrame );
-        m_frameA2BLabel->setText( framesA2B );
-
-        long sumRender = 0;
-        long sumTasks = 0;
-        long sumFrame = 0;
-        long sumInterFrame = 0;
-
-        for ( uint i = 0; i < stats.size(); ++i )
-        {
-            sumRender += Core::Timer::getIntervalMicro(
-                             stats[i].renderData.renderStart, stats[i].renderData.renderEnd );
-            sumTasks  += Core::Timer::getIntervalMicro(
-                             stats[i].tasksStart, stats[i].tasksEnd );
-            sumFrame  += Core::Timer::getIntervalMicro(
-                             stats[i].frameStart, stats[i].frameEnd );
-
-            if ( i > 0 )
-            {
-                sumInterFrame += Core::Timer::getIntervalMicro(
-                                     stats[i - 1].frameEnd, stats[i].frameEnd );
-            }
-        }
-
-        const uint N = stats.size();
-        const Scalar T( N * 1000000.0 );
-
-        m_renderTime->setValue( sumRender / N );
-        m_renderUpdates->setValue( T / Scalar( sumRender ) );
-        m_tasksTime->setValue( sumTasks / N );
-        m_tasksUpdates->setValue( T / Scalar( sumTasks ) );
-        m_frameTime->setValue( sumFrame / N );
-        m_frameUpdates->setValue( T / Scalar( sumFrame ) );
-        m_avgFramerate->setValue( ( N - 1 ) * Scalar( 1000000.0 / sumInterFrame ) );
-    }
-
-    void Gui::MainWindow::keyPressEvent( QKeyEvent* event )
-    {
-        QMainWindow::keyPressEvent( event );
-        m_keyEvents.push_back( keyEventQtToRadium( event ) );
-    }
-
-    void Gui::MainWindow::keyReleaseEvent( QKeyEvent* event )
-    {
-        QMainWindow::keyReleaseEvent( event );
-        m_keyEvents.push_back( keyEventQtToRadium( event ) );
-    }
-
-    Core::MouseEvent Gui::MainWindow::wheelEventQtToRadium( const QWheelEvent* qtEvent )
-    {
-        Core::MouseEvent raEvent;
-        raEvent.wheelDelta = qtEvent->delta();
-        if ( qtEvent->modifiers().testFlag( Qt::ControlModifier ) )
-        {
-            raEvent.modifier |= Core::Modifier::RA_CTRL_KEY;
-        }
-
-        if ( qtEvent->modifiers().testFlag( Qt::ShiftModifier ) )
-        {
-            raEvent.modifier |= Core::Modifier::RA_SHIFT_KEY;
-        }
-
-        if ( qtEvent->modifiers().testFlag( Qt::AltModifier ) )
-        {
-            raEvent.modifier |= Core::Modifier::RA_ALT_KEY;
-        }
-
-        raEvent.absoluteXPosition = qtEvent->x();
-        raEvent.absoluteYPosition = qtEvent->y();
-        return raEvent;
-    }
-
-    Core::MouseEvent Gui::MainWindow::mouseEventQtToRadium( const QMouseEvent* qtEvent )
-    {
-        Core::MouseEvent raEvent;
-        switch ( qtEvent->button() )
-        {
-            case Qt::LeftButton:
-            {
-                raEvent.button = Core::MouseButton::RA_MOUSE_LEFT_BUTTON;
-            }
-            break;
-
-            case Qt::MiddleButton:
-            {
-                raEvent.button = Core::MouseButton::RA_MOUSE_MIDDLE_BUTTON;
-            }
-            break;
-
-            case Qt::RightButton:
-            {
-                raEvent.button = Core::MouseButton::RA_MOUSE_RIGHT_BUTTON;
-            }
-            break;
-
-            default:
-            {
-            } break;
-        }
-
-        raEvent.modifier = 0;
-
-        if ( qtEvent->modifiers().testFlag( Qt::ControlModifier ) )
-        {
-            raEvent.modifier |= Core::Modifier::RA_CTRL_KEY;
-        }
-
-        if ( qtEvent->modifiers().testFlag( Qt::ShiftModifier ) )
-        {
-            raEvent.modifier |= Core::Modifier::RA_SHIFT_KEY;
-        }
-
-        if ( qtEvent->modifiers().testFlag( Qt::AltModifier ) )
-        {
-            raEvent.modifier |= Core::Modifier::RA_ALT_KEY;
-        }
-
-        raEvent.absoluteXPosition = qtEvent->x();
-        raEvent.absoluteYPosition = qtEvent->y();
-        return raEvent;
-    }
-
-    Core::KeyEvent Gui::MainWindow::keyEventQtToRadium( const QKeyEvent* qtEvent )
-    {
-        Core::KeyEvent raEvent;
-        raEvent.key = qtEvent->key();
-
-        raEvent.modifier = 0;
-
-        if ( qtEvent->modifiers().testFlag( Qt::ControlModifier ) )
-        {
-            raEvent.modifier |= Core::Modifier::RA_CTRL_KEY;
-        }
-
-        if ( qtEvent->modifiers().testFlag( Qt::ShiftModifier ) )
-        {
-            raEvent.modifier |= Core::Modifier::RA_SHIFT_KEY;
-        }
-
-        if ( qtEvent->modifiers().testFlag( Qt::AltModifier ) )
-        {
-            raEvent.modifier |= Core::Modifier::RA_ALT_KEY;
-        }
-        return raEvent;
-    }
-
-    Gui::Viewer* Gui::MainWindow::getViewer()
-    {
-        return m_viewer;
-    }
-
-    void Gui::MainWindow::handlePicking( int drawableIndex )
-    {
-        if ( drawableIndex >= 0 )
-        {
-            const std::shared_ptr<Engine::RenderObject>& ro =
-                mainApp->m_engine->getRenderObjectManager()->getRenderObject( drawableIndex );
-
-            // Ignore UI render objects.
-            if(ro->getType() == Engine::RenderObject::Type::RO_UI)
-            {
-                return;
-            }
-
-            /////////////////////////////////////////////
-            LOG( logDEBUG ) << "Picked RO: " << ro->idx.getValue();
-            LOG( logDEBUG ) << "RO Name  : " << ro->getName();
-            /////////////////////////////////////////////
-
-            const Engine::Component* comp = ro->getComponent();
-            const Engine::Entity* ent = comp->getEntity();
-            int compIdx = -1;
-            int i = 0;
-            for ( auto c : ent->getComponentsMap() )
-            {
-                if ( c.second == comp )
-                {
-                    CORE_ASSERT( c.first == comp->getName(), "Inconsistent names" );
-                    compIdx = i;
-                    break;
-                }
-                ++i;
-            }
-            CORE_ASSERT( compIdx >= 0, "Component is not in entity" );
-            Core::Index entIdx = ent->idx;
-            QModelIndex entityIdx = m_entityTreeModel->index( entIdx, 0 );
-            QModelIndex treeIdx = entityIdx;
-            if ( comp->picked(drawableIndex)) // select component.
-            {
-                treeIdx = entityIdx.child(compIdx, 0);
-            }
-            m_entitiesTreeView->setExpanded( entityIdx, true );
-            m_entitiesTreeView->selectionModel()->select( treeIdx, QItemSelectionModel::SelectCurrent );
-
-            auto foundItems = m_renderObjectsListView->findItems( QString( ro->getName().c_str() ), Qt::MatchExactly );
-            if  ( foundItems.size() > 0 )
-            {
-                m_renderObjectsListView->setCurrentItem( foundItems.at( 0 ) );
-            }
-            else
-            {
-                LOG( logERROR ) << "Not found";
-            }
-        }
-        else
-        {
-            m_entitiesTreeView->selectionModel()->clear();
-        }
-
-
-    }
-
-    void Gui::MainWindow::onSelectionChanged( const QItemSelection& selected, const QItemSelection& deselected )
-    {
-        if ( selected.size() > 0 )
-        {
-            QModelIndex selIdx = selected.indexes()[0];
-
-            Engine::Entity* entity = m_entityTreeModel->getItem(selIdx)->getData(0).entity;
-            if (entity)
-            {
-                // Debug entity and objects are not selectable
-                if (entity != Engine::SystemEntity::getInstance())
-                {
-                    emit selectedEntity(entity);
-                }
-            }
-            else
-            {
-                Engine::Component* comp = m_entityTreeModel->getItem(selIdx)->getData(0).component;
-                emit selectedComponent(comp);
-            }
-        }
-        else
-        {
-            emit selectedEntity( nullptr );
-            emit selectedComponent( nullptr );
-        }
-    }
-
-    void Gui::MainWindow::closeEvent( QCloseEvent *event )
-    {
-        emit closed();
-        event->accept();
-    }
-
-    void Gui::MainWindow::gizmoShowNone()
-    {
-        m_viewer->getGizmoManager()->changeGizmoType(GizmoManager::NONE);
-    }
-
-    void Gui::MainWindow::gizmoShowTranslate()
-    {
-        m_viewer->getGizmoManager()->changeGizmoType(GizmoManager::TRANSLATION);
-    }
-
-    void Gui::MainWindow::gizmoShowRotate()
-    {
-        m_viewer->getGizmoManager()->changeGizmoType(GizmoManager::ROTATION);
-    }
-
-    void Gui::MainWindow::displayEntityRenderObjects( Engine::Entity* entity )
-    {
-        m_renderObjectsListView->clear();
-        m_currentShaderBox->setCurrentText( "" );
-
-        // NOTE(Charly): When clicking on UI stuff, the returned entity is null
-        if ( nullptr == entity )
-        {
-            m_selectedStuffName->clear();
-            return;
-        }
-
-        m_renderObjectsListView->clear();
-
-        QString text( "Entity : " );
-        text.append( entity->getName().c_str() );
-        m_selectedStuffName->setText( text );
-
-        auto comps = entity->getComponentsMap();
-
-        for ( const auto comp : comps )
-        {
-            displayRenderObjects( comp.second );
-        }
-    }
-
-    void Gui::MainWindow::displayComponentRenderObjects( Engine::Component* component )
-    {
-        // NOTE(Charly): When clicking on UI stuff, or on nothing, the returned component is null
-        m_renderObjectsListView->clear();
-        m_currentShaderBox->setCurrentText( "" );
-
-        if ( nullptr == component )
-        {
-            m_selectedStuffName->clear();
-            return;
-        }
-
-        QString text( "Entity : " );
-        text.append( component->getName().c_str() );
-        m_selectedStuffName->setText( text );
-
-        displayRenderObjects( component );
-    }
-
-    void Gui::MainWindow::displayRenderObjects( Engine::Component* component )
-    {
-        auto roMgr = Engine::RadiumEngine::getInstance()->getRenderObjectManager();
-        for ( Core::Index idx : component->renderObjects )
-        {
-            QString name = roMgr->getRenderObject( idx )->getName().c_str();
-
-            QListWidgetItem* item = new QListWidgetItem( name, m_renderObjectsListView );
-            item->setData( 1, QVariant( idx.getValue() ) );
-        }
-    }
-
-    void Gui::MainWindow::renderObjectListItemClicked( int idx )
-    {
-        if ( idx < 0 )
-        {
-            // Got out of scope
-            return;
-        }
-
-        QListWidgetItem* item = m_renderObjectsListView->item( idx );
-        Core::Index itemIdx( item->data( 1 ).toInt() );
-
-        auto roMgr = Engine::RadiumEngine::getInstance()->getRenderObjectManager();
-        auto ro = roMgr->getRenderObject( itemIdx );
-
-        auto shaderName = ro->getRenderTechnique()->shader->getBasicConfiguration().getName();
-
-        if ( m_currentShaderBox->findText( shaderName.c_str() ) == -1 )
-        {
-            m_currentShaderBox->setCurrentText( "" );
-        }
-        else
-        {
-            m_currentShaderBox->setCurrentText( shaderName.c_str() );
-        }
-    }
-
-    void Gui::MainWindow::changeRenderObjectShader( const QString& shaderName )
-    {
-        if ( shaderName == "" )
-        {
-            return;
-        }
-
-        auto ro = getSelectedRO();
-        if ( ro == nullptr )
-        {
-            return;
-        }
-
-        if ( ro->getRenderTechnique()->shader->getBasicConfiguration().getName() == shaderName.toStdString() )
-        {
-            return;
-        }
-
-        Engine::ShaderConfiguration config;
-
-        config.setName( shaderName.toStdString() );
-        config.setPath( "../Shaders" );
-
-        if ( shaderName == "BlinnPhong" || shaderName == "Plain" )
-        {
-            config.setType( Engine::ShaderConfiguration::DEFAULT_SHADER_PROGRAM );
-        }
-        if ( shaderName == "BlinnPhongWireframe" || shaderName == "Lines" )
-        {
-            config.setType( Engine::ShaderConfiguration::DEFAULT_SHADER_PROGRAM_W_GEOM );
-        }
-
-        ro->getRenderTechnique()->changeShader( config );
-    }
-
-<<<<<<< HEAD
-    void Gui::MainWindow::toggleRO()
-    {
-        auto ro = getSelectedRO();
-
-        if ( ro == nullptr )
-        {
-            return;
-        }
-
-        ro->setVisible( !ro->isVisible() );
-    }
-
-    void Gui::MainWindow::removeRO()
-    {
-        LOG( logINFO ) << "Not implemented yet";
-    }
-
-    void Gui::MainWindow::editRO()
-    {
-        m_materialEditor->changeRenderObject( getSelectedRO()->idx );
-        m_materialEditor->show();
-    }
-
-    std::shared_ptr<Engine::RenderObject> Gui::MainWindow::getSelectedRO()
-    {
-        QListWidgetItem* item = m_renderObjectsListView->currentItem();
-
-        if ( nullptr == item )
-        {
-            return nullptr;
-        }
-
-        Core::Index itemIdx( item->data( 1 ).toInt() );
-
-        auto roMgr = Engine::RadiumEngine::getInstance()->getRenderObjectManager();
-        auto ro = roMgr->getRenderObject( itemIdx );
-
-        return ro;
-=======
-    void Gui::MainWindow::updateUi( Plugins::RadiumPluginInterface *plugin )
-    {
-        QString tabName;
-
-        if ( plugin->doAddMenu() )
-        {
-            QMainWindow::menuBar()->addMenu( plugin->getMenu() );
-            // Add menu
-        }
-
-        if ( plugin->doAddWidget( tabName ) )
-        {
-            tabWidget->addTab( plugin->getWidget(), tabName );
-        }
->>>>>>> f221665b
-    }
-
-} // namespace Ra
+#include <MainApplication/Gui/MainWindow.hpp>
+
+#include <QFileDialog>
+#include <QToolButton>
+
+#include <Engine/RadiumEngine.hpp>
+#include <Engine/Entity/Component.hpp>
+#include <Engine/Entity/Entity.hpp>
+#include <Engine/Renderer/Renderer.hpp>
+#include <Engine/Renderer/RenderTechnique/RenderTechnique.hpp>
+#include <Engine/Renderer/RenderTechnique/ShaderProgram.hpp>
+
+#include <MainApplication/MainApplication.hpp>
+#include <MainApplication/Gui/EntityTreeModel.hpp>
+#include <MainApplication/Gui/EntityTreeItem.hpp>
+#include <MainApplication/Gui/MaterialEditor.hpp>
+#include <MainApplication/Viewer/CameraInterface.hpp>
+
+#include <MainApplication/PluginBase/RadiumPluginInterface.hpp>
+#include <assimp/Importer.hpp>
+
+namespace Ra
+{
+
+    Gui::MainWindow::MainWindow( QWidget* parent )
+        : QMainWindow( parent )
+    {
+        // Note : at this point most of the components (including the Engine) are
+        // not initialized. Listen to the "started" signal.
+
+        setupUi( this );
+
+        setWindowIcon( QPixmap( ":/Assets/Images/RadiumIcon.png" ) );
+        setWindowTitle( QString( "Radium Engine" ) );
+
+        QStringList headers;
+        headers << tr( "Entities -> Components" );
+        m_entityTreeModel = new EntityTreeModel( headers );
+        m_entitiesTreeView->setModel( m_entityTreeModel );
+
+        m_materialEditor = new MaterialEditor();
+
+        createConnections();
+
+        mainApp->framesCountForStatsChanged(
+            m_avgFramesCount->value() );
+        m_viewer->getCameraInterface()->resetCamera();
+    }
+
+    Gui::MainWindow::~MainWindow()
+    {
+        // Child QObjects will automatically be deleted
+    }
+
+    void Gui::MainWindow::createConnections()
+    {
+        connect( actionOpenMesh, &QAction::triggered, this, &MainWindow::loadFile );
+        connect( actionReload_Shaders, &QAction::triggered, m_viewer, &Viewer::reloadShaders );
+
+        // Toolbox setup
+        connect( actionToggle_Local_Global, &QAction::toggled, m_viewer->getGizmoManager(), &GizmoManager::setLocal );
+        connect( actionGizmoOff,            &QAction::triggered, this, &MainWindow::gizmoShowNone );
+        connect( actionGizmoTranslate,      &QAction::triggered, this, &MainWindow::gizmoShowTranslate );
+        connect( actionGizmoRotate,         &QAction::triggered, this, &MainWindow::gizmoShowRotate );
+        //connect( actionGizmoOff, &QAction::toggled, this, &gizmoShowNone);
+
+        // Loading setup.
+        connect( this, &MainWindow::fileLoading, mainApp, &MainApplication::loadFile );
+        connect( this, &MainWindow::entitiesUpdated, m_entityTreeModel, &EntityTreeModel::entitiesUpdated );
+
+        /* connect( m_entityTreeModel, SIGNAL( objectNameChanged( QString ) ),
+                  this, SLOT( objectNameChanged( QString ) ) );*/
+        // Side menu setup.
+        connect( m_entityTreeModel, &EntityTreeModel::dataChanged, m_entityTreeModel, &EntityTreeModel::handleRename );
+
+        connect( m_entitiesTreeView->selectionModel(), &QItemSelectionModel::selectionChanged,
+            this, &MainWindow::onSelectionChanged );
+
+        // Camera panel setup
+        connect( m_cameraResetButton, &QPushButton::released, m_viewer->getCameraInterface(), &CameraInterface::resetCamera);
+        connect( m_setCameraPositionButton, &QPushButton::released, this, &MainWindow::setCameraPosition);
+        connect( m_setCameraTargetButton, &QPushButton::released, this, &MainWindow::setCameraTarget);
+
+        connect( this, &MainWindow::cameraPositionSet, m_viewer->getCameraInterface(), &CameraInterface::setCameraPosition );
+        connect( this, &MainWindow::cameraTargetSet,   m_viewer->getCameraInterface(), &CameraInterface::setCameraTarget );
+
+        connect( m_viewer->getCameraInterface(), &CameraInterface::cameraPositionChanged, this, &MainWindow::onCameraPositionChanged );
+        connect( m_viewer->getCameraInterface(), &CameraInterface::cameraTargetChanged, this, &MainWindow::onCameraTargetChanged );
+        // Oh C++ why are you so mean to me ?
+        connect( m_cameraSensitivity, static_cast<void (QDoubleSpinBox::*) (double)>(&QDoubleSpinBox::valueChanged),
+            m_viewer->getCameraInterface(), &CameraInterface::setCameraSensitivity );
+
+        // Connect picking results (TODO Val : use events to dispatch picking directly)
+        connect( m_viewer, &Viewer::rightClickPicking, this, &MainWindow::handlePicking );
+        connect (m_viewer, &Viewer::leftClickPicking, m_viewer->getGizmoManager(), &GizmoManager::handlePickingResult );
+
+        // Update entities when the engine starts.
+        connect( mainApp, &MainApplication::starting, this, &MainWindow::onEntitiesUpdated );
+
+        connect( m_avgFramesCount, static_cast<void (QSpinBox::*)(int)>(&QSpinBox::valueChanged),
+            mainApp , &MainApplication::framesCountForStatsChanged );
+        connect(mainApp, &MainApplication::updateFrameStats, this, &MainWindow::onUpdateFramestats);
+
+        // Inform property editors of new selections
+        connect(this, &MainWindow::selectedEntity, tab_edition, &TransformEditorWidget::setEditable);
+        connect(this, &MainWindow::selectedEntity, m_viewer->getGizmoManager(), &GizmoManager::setEditable);
+        connect(this, &MainWindow::selectedComponent, m_viewer->getGizmoManager(), &GizmoManager::setEditable);
+
+        connect( this, &MainWindow::selectedEntity, this, &MainWindow::displayEntityRenderObjects );
+        connect( this, &MainWindow::selectedComponent, this, &MainWindow::displayComponentRenderObjects );
+
+        // Editors should be updated after each frame
+        connect(mainApp, &MainApplication::endFrame, tab_edition, &TransformEditorWidget::updateValues);
+        connect(mainApp, &MainApplication::endFrame, m_viewer->getGizmoManager(), &GizmoManager::updateValues);
+
+//        connect(playButton,  &QPushButton::clicked, this, &MainWindow::playAnimation );
+//        connect(pauseButton, &QPushButton::clicked, this, &MainWindow::pauseAnimation );
+//        connect(stepButton,  &QPushButton::clicked, this, &MainWindow::stepAnimation );
+//        connect(resetButton, &QPushButton::clicked, this, &MainWindow::resetAnimation );
+
+        // Enable changing shaders
+        connect( m_renderObjectsListView, &QListWidget::currentRowChanged, this, &MainWindow::renderObjectListItemClicked );
+        connect( m_currentShaderBox, static_cast<void (QComboBox::*)(const QString&)>( &QComboBox::currentIndexChanged ),
+                 this, &MainWindow::changeRenderObjectShader );
+
+        // RO Stuff
+        connect( m_toggleRenderObjectButton, &QPushButton::clicked, this, &MainWindow::toggleRO );
+        connect( m_removeRenderObjectButton, &QPushButton::clicked, this, &MainWindow::removeRO );
+        connect( m_editRenderObjectButton, &QPushButton::clicked, this, &MainWindow::editRO );
+    }
+
+//    void Gui::MainWindow::playAnimation()
+//    {
+//        AnimationPlugin::AnimationSystem* animSys = (AnimationPlugin::AnimationSystem*) mainApp->m_engine->getSystem("AnimationSystem");
+//        animSys->setPlaying(true);
+//    }
+
+//    void Gui::MainWindow::pauseAnimation()
+//    {
+//        AnimationPlugin::AnimationSystem* animSys = (AnimationPlugin::AnimationSystem*) mainApp->m_engine->getSystem("AnimationSystem");
+//        animSys->setPlaying(false);
+//    }
+
+//    void Gui::MainWindow::resetAnimation()
+//    {
+//        AnimationPlugin::AnimationSystem* animSys = (AnimationPlugin::AnimationSystem*) mainApp->m_engine->getSystem("AnimationSystem");
+//        animSys->reset();
+//    }
+
+//    void Gui::MainWindow::stepAnimation()
+//    {
+//        pauseAnimation();
+//        AnimationPlugin::AnimationSystem* animSys = (AnimationPlugin::AnimationSystem*) mainApp->m_engine->getSystem("AnimationSystem");
+//        animSys->step();
+//    }
+
+    void Gui::MainWindow::onEntitiesUpdated()
+    {
+        emit entitiesUpdated( mainApp->m_engine->getEntityManager()->getEntities() );
+    }
+
+    void Gui::MainWindow::onCameraPositionChanged( const Core::Vector3& p )
+    {
+        // TODO : use a vectorEditor.
+        m_cameraPositionX->setValue( p.x() );
+        m_cameraPositionY->setValue( p.y() );
+        m_cameraPositionZ->setValue( p.z() );
+    }
+
+    void Gui::MainWindow::onCameraTargetChanged( const Core::Vector3& p )
+    {
+        m_cameraTargetX->setValue( p.x() );
+        m_cameraTargetY->setValue( p.y() );
+        m_cameraTargetZ->setValue( p.z() );
+    }
+
+    void Gui::MainWindow::setCameraPosition()
+    {
+        Core::Vector3 P( m_cameraPositionX->value(),
+                         m_cameraPositionY->value(),
+                         m_cameraPositionZ->value() );
+        emit cameraPositionSet( P );
+    }
+
+    void Gui::MainWindow::setCameraTarget()
+    {
+        Core::Vector3 T( m_cameraTargetX->value(),
+                         m_cameraTargetY->value(),
+                         m_cameraTargetZ->value() );
+        emit cameraTargetSet( T );
+    }
+
+    void Gui::MainWindow::loadFile()
+    {
+        // Filter the files
+        aiString extList;
+        Assimp::Importer importer;
+        importer.GetExtensionList(extList);
+        std::string extListStd(extList.C_Str());
+        std::replace(extListStd.begin(), extListStd.end(), ';', ' ');
+        QString filter = QString::fromStdString(extListStd);
+
+        QString path = QFileDialog::getOpenFileName( this, "Open File", "..", filter);
+        if ( path.size() > 0 )
+        {
+            emit fileLoading( path );
+        }
+
+        onEntitiesUpdated();
+    }
+
+    void Gui::MainWindow::onUpdateFramestats( const std::vector<FrameTimerData>& stats )
+    {
+        QString framesA2B = QString( "Frames #%1 to #%2 stats :" )
+                            .arg( stats.front().numFrame ).arg( stats.back().numFrame );
+        m_frameA2BLabel->setText( framesA2B );
+
+        long sumRender = 0;
+        long sumTasks = 0;
+        long sumFrame = 0;
+        long sumInterFrame = 0;
+
+        for ( uint i = 0; i < stats.size(); ++i )
+        {
+            sumRender += Core::Timer::getIntervalMicro(
+                             stats[i].renderData.renderStart, stats[i].renderData.renderEnd );
+            sumTasks  += Core::Timer::getIntervalMicro(
+                             stats[i].tasksStart, stats[i].tasksEnd );
+            sumFrame  += Core::Timer::getIntervalMicro(
+                             stats[i].frameStart, stats[i].frameEnd );
+
+            if ( i > 0 )
+            {
+                sumInterFrame += Core::Timer::getIntervalMicro(
+                                     stats[i - 1].frameEnd, stats[i].frameEnd );
+            }
+        }
+
+        const uint N = stats.size();
+        const Scalar T( N * 1000000.0 );
+
+        m_renderTime->setValue( sumRender / N );
+        m_renderUpdates->setValue( T / Scalar( sumRender ) );
+        m_tasksTime->setValue( sumTasks / N );
+        m_tasksUpdates->setValue( T / Scalar( sumTasks ) );
+        m_frameTime->setValue( sumFrame / N );
+        m_frameUpdates->setValue( T / Scalar( sumFrame ) );
+        m_avgFramerate->setValue( ( N - 1 ) * Scalar( 1000000.0 / sumInterFrame ) );
+    }
+
+    void Gui::MainWindow::keyPressEvent( QKeyEvent* event )
+    {
+        QMainWindow::keyPressEvent( event );
+        m_keyEvents.push_back( keyEventQtToRadium( event ) );
+    }
+
+    void Gui::MainWindow::keyReleaseEvent( QKeyEvent* event )
+    {
+        QMainWindow::keyReleaseEvent( event );
+        m_keyEvents.push_back( keyEventQtToRadium( event ) );
+    }
+
+    Core::MouseEvent Gui::MainWindow::wheelEventQtToRadium( const QWheelEvent* qtEvent )
+    {
+        Core::MouseEvent raEvent;
+        raEvent.wheelDelta = qtEvent->delta();
+        if ( qtEvent->modifiers().testFlag( Qt::ControlModifier ) )
+        {
+            raEvent.modifier |= Core::Modifier::RA_CTRL_KEY;
+        }
+
+        if ( qtEvent->modifiers().testFlag( Qt::ShiftModifier ) )
+        {
+            raEvent.modifier |= Core::Modifier::RA_SHIFT_KEY;
+        }
+
+        if ( qtEvent->modifiers().testFlag( Qt::AltModifier ) )
+        {
+            raEvent.modifier |= Core::Modifier::RA_ALT_KEY;
+        }
+
+        raEvent.absoluteXPosition = qtEvent->x();
+        raEvent.absoluteYPosition = qtEvent->y();
+        return raEvent;
+    }
+
+    Core::MouseEvent Gui::MainWindow::mouseEventQtToRadium( const QMouseEvent* qtEvent )
+    {
+        Core::MouseEvent raEvent;
+        switch ( qtEvent->button() )
+        {
+            case Qt::LeftButton:
+            {
+                raEvent.button = Core::MouseButton::RA_MOUSE_LEFT_BUTTON;
+            }
+            break;
+
+            case Qt::MiddleButton:
+            {
+                raEvent.button = Core::MouseButton::RA_MOUSE_MIDDLE_BUTTON;
+            }
+            break;
+
+            case Qt::RightButton:
+            {
+                raEvent.button = Core::MouseButton::RA_MOUSE_RIGHT_BUTTON;
+            }
+            break;
+
+            default:
+            {
+            } break;
+        }
+
+        raEvent.modifier = 0;
+
+        if ( qtEvent->modifiers().testFlag( Qt::ControlModifier ) )
+        {
+            raEvent.modifier |= Core::Modifier::RA_CTRL_KEY;
+        }
+
+        if ( qtEvent->modifiers().testFlag( Qt::ShiftModifier ) )
+        {
+            raEvent.modifier |= Core::Modifier::RA_SHIFT_KEY;
+        }
+
+        if ( qtEvent->modifiers().testFlag( Qt::AltModifier ) )
+        {
+            raEvent.modifier |= Core::Modifier::RA_ALT_KEY;
+        }
+
+        raEvent.absoluteXPosition = qtEvent->x();
+        raEvent.absoluteYPosition = qtEvent->y();
+        return raEvent;
+    }
+
+    Core::KeyEvent Gui::MainWindow::keyEventQtToRadium( const QKeyEvent* qtEvent )
+    {
+        Core::KeyEvent raEvent;
+        raEvent.key = qtEvent->key();
+
+        raEvent.modifier = 0;
+
+        if ( qtEvent->modifiers().testFlag( Qt::ControlModifier ) )
+        {
+            raEvent.modifier |= Core::Modifier::RA_CTRL_KEY;
+        }
+
+        if ( qtEvent->modifiers().testFlag( Qt::ShiftModifier ) )
+        {
+            raEvent.modifier |= Core::Modifier::RA_SHIFT_KEY;
+        }
+
+        if ( qtEvent->modifiers().testFlag( Qt::AltModifier ) )
+        {
+            raEvent.modifier |= Core::Modifier::RA_ALT_KEY;
+        }
+        return raEvent;
+    }
+
+    Gui::Viewer* Gui::MainWindow::getViewer()
+    {
+        return m_viewer;
+    }
+
+    void Gui::MainWindow::handlePicking( int drawableIndex )
+    {
+        if ( drawableIndex >= 0 )
+        {
+            const std::shared_ptr<Engine::RenderObject>& ro =
+                mainApp->m_engine->getRenderObjectManager()->getRenderObject( drawableIndex );
+
+            // Ignore UI render objects.
+            if(ro->getType() == Engine::RenderObject::Type::RO_UI)
+            {
+                return;
+            }
+
+            /////////////////////////////////////////////
+            LOG( logDEBUG ) << "Picked RO: " << ro->idx.getValue();
+            LOG( logDEBUG ) << "RO Name  : " << ro->getName();
+            /////////////////////////////////////////////
+
+            const Engine::Component* comp = ro->getComponent();
+            const Engine::Entity* ent = comp->getEntity();
+            int compIdx = -1;
+            int i = 0;
+            for ( auto c : ent->getComponentsMap() )
+            {
+                if ( c.second == comp )
+                {
+                    CORE_ASSERT( c.first == comp->getName(), "Inconsistent names" );
+                    compIdx = i;
+                    break;
+                }
+                ++i;
+            }
+            CORE_ASSERT( compIdx >= 0, "Component is not in entity" );
+            Core::Index entIdx = ent->idx;
+            QModelIndex entityIdx = m_entityTreeModel->index( entIdx, 0 );
+            QModelIndex treeIdx = entityIdx;
+            if ( comp->picked(drawableIndex)) // select component.
+            {
+                treeIdx = entityIdx.child(compIdx, 0);
+            }
+            m_entitiesTreeView->setExpanded( entityIdx, true );
+            m_entitiesTreeView->selectionModel()->select( treeIdx, QItemSelectionModel::SelectCurrent );
+
+            auto foundItems = m_renderObjectsListView->findItems( QString( ro->getName().c_str() ), Qt::MatchExactly );
+            if  ( foundItems.size() > 0 )
+            {
+                m_renderObjectsListView->setCurrentItem( foundItems.at( 0 ) );
+            }
+            else
+            {
+                LOG( logERROR ) << "Not found";
+            }
+        }
+        else
+        {
+            m_entitiesTreeView->selectionModel()->clear();
+        }
+
+
+    }
+
+    void Gui::MainWindow::onSelectionChanged( const QItemSelection& selected, const QItemSelection& deselected )
+    {
+        if ( selected.size() > 0 )
+        {
+            QModelIndex selIdx = selected.indexes()[0];
+
+            Engine::Entity* entity = m_entityTreeModel->getItem(selIdx)->getData(0).entity;
+            if (entity)
+            {
+                // Debug entity and objects are not selectable
+                if (entity != Engine::SystemEntity::getInstance())
+                {
+                    emit selectedEntity(entity);
+                }
+            }
+            else
+            {
+                Engine::Component* comp = m_entityTreeModel->getItem(selIdx)->getData(0).component;
+                emit selectedComponent(comp);
+            }
+        }
+        else
+        {
+            emit selectedEntity( nullptr );
+            emit selectedComponent( nullptr );
+        }
+    }
+
+    void Gui::MainWindow::closeEvent( QCloseEvent *event )
+    {
+        emit closed();
+        event->accept();
+    }
+
+    void Gui::MainWindow::gizmoShowNone()
+    {
+        m_viewer->getGizmoManager()->changeGizmoType(GizmoManager::NONE);
+    }
+
+    void Gui::MainWindow::gizmoShowTranslate()
+    {
+        m_viewer->getGizmoManager()->changeGizmoType(GizmoManager::TRANSLATION);
+    }
+
+    void Gui::MainWindow::gizmoShowRotate()
+    {
+        m_viewer->getGizmoManager()->changeGizmoType(GizmoManager::ROTATION);
+    }
+
+    void Gui::MainWindow::displayEntityRenderObjects( Engine::Entity* entity )
+    {
+        m_renderObjectsListView->clear();
+        m_currentShaderBox->setCurrentText( "" );
+
+        // NOTE(Charly): When clicking on UI stuff, the returned entity is null
+        if ( nullptr == entity )
+        {
+            m_selectedStuffName->clear();
+            return;
+        }
+
+        m_renderObjectsListView->clear();
+
+        QString text( "Entity : " );
+        text.append( entity->getName().c_str() );
+        m_selectedStuffName->setText( text );
+
+        auto comps = entity->getComponentsMap();
+
+        for ( const auto comp : comps )
+        {
+            displayRenderObjects( comp.second );
+        }
+    }
+
+    void Gui::MainWindow::displayComponentRenderObjects( Engine::Component* component )
+    {
+        // NOTE(Charly): When clicking on UI stuff, or on nothing, the returned component is null
+        m_renderObjectsListView->clear();
+        m_currentShaderBox->setCurrentText( "" );
+
+        if ( nullptr == component )
+        {
+            m_selectedStuffName->clear();
+            return;
+        }
+
+        QString text( "Entity : " );
+        text.append( component->getName().c_str() );
+        m_selectedStuffName->setText( text );
+
+        displayRenderObjects( component );
+    }
+
+    void Gui::MainWindow::displayRenderObjects( Engine::Component* component )
+    {
+        auto roMgr = Engine::RadiumEngine::getInstance()->getRenderObjectManager();
+        for ( Core::Index idx : component->renderObjects )
+        {
+            QString name = roMgr->getRenderObject( idx )->getName().c_str();
+
+            QListWidgetItem* item = new QListWidgetItem( name, m_renderObjectsListView );
+            item->setData( 1, QVariant( idx.getValue() ) );
+        }
+    }
+
+    void Gui::MainWindow::renderObjectListItemClicked( int idx )
+    {
+        if ( idx < 0 )
+        {
+            // Got out of scope
+            return;
+        }
+
+        QListWidgetItem* item = m_renderObjectsListView->item( idx );
+        Core::Index itemIdx( item->data( 1 ).toInt() );
+
+        auto roMgr = Engine::RadiumEngine::getInstance()->getRenderObjectManager();
+        auto ro = roMgr->getRenderObject( itemIdx );
+
+        auto shaderName = ro->getRenderTechnique()->shader->getBasicConfiguration().getName();
+
+        if ( m_currentShaderBox->findText( shaderName.c_str() ) == -1 )
+        {
+            m_currentShaderBox->setCurrentText( "" );
+        }
+        else
+        {
+            m_currentShaderBox->setCurrentText( shaderName.c_str() );
+        }
+    }
+
+    void Gui::MainWindow::changeRenderObjectShader( const QString& shaderName )
+    {
+        if ( shaderName == "" )
+        {
+            return;
+        }
+
+        auto ro = getSelectedRO();
+        if ( ro == nullptr )
+        {
+            return;
+        }
+
+        if ( ro->getRenderTechnique()->shader->getBasicConfiguration().getName() == shaderName.toStdString() )
+        {
+            return;
+        }
+
+        Engine::ShaderConfiguration config;
+
+        config.setName( shaderName.toStdString() );
+        config.setPath( "../Shaders" );
+
+        if ( shaderName == "BlinnPhong" || shaderName == "Plain" )
+        {
+            config.setType( Engine::ShaderConfiguration::DEFAULT_SHADER_PROGRAM );
+        }
+        if ( shaderName == "BlinnPhongWireframe" || shaderName == "Lines" )
+        {
+            config.setType( Engine::ShaderConfiguration::DEFAULT_SHADER_PROGRAM_W_GEOM );
+        }
+
+        ro->getRenderTechnique()->changeShader( config );
+    }
+
+    void Gui::MainWindow::toggleRO()
+    {
+        auto ro = getSelectedRO();
+
+        if ( ro == nullptr )
+        {
+            return;
+        }
+
+        ro->setVisible( !ro->isVisible() );
+    }
+
+    void Gui::MainWindow::removeRO()
+    {
+        LOG( logINFO ) << "Not implemented yet";
+    }
+
+    void Gui::MainWindow::editRO()
+    {
+        m_materialEditor->changeRenderObject( getSelectedRO()->idx );
+        m_materialEditor->show();
+    }
+
+    std::shared_ptr<Engine::RenderObject> Gui::MainWindow::getSelectedRO()
+    {
+        QListWidgetItem* item = m_renderObjectsListView->currentItem();
+
+        if ( nullptr == item )
+        {
+            return nullptr;
+        }
+
+        Core::Index itemIdx( item->data( 1 ).toInt() );
+
+        auto roMgr = Engine::RadiumEngine::getInstance()->getRenderObjectManager();
+        auto ro = roMgr->getRenderObject( itemIdx );
+
+        return ro;
+    }
+
+    void Gui::MainWindow::updateUi( Plugins::RadiumPluginInterface *plugin )
+    {
+        QString tabName;
+
+        if ( plugin->doAddMenu() )
+        {
+            QMainWindow::menuBar()->addMenu( plugin->getMenu() );
+            // Add menu
+        }
+
+        if ( plugin->doAddWidget( tabName ) )
+        {
+            tabWidget->addTab( plugin->getWidget(), tabName );
+        }
+    }
+
+} // namespace Ra