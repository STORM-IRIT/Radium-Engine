/****************************************************************************
**
** Copyright (C) 2015 The Qt Company Ltd.
** Contact: http://www.qt.io/licensing/
**
** This file is part of the examples of the Qt Toolkit.
**
** $QT_BEGIN_LICENSE:BSD$
** You may use this file under the terms of the BSD license as follows:
**
** "Redistribution and use in source and binary forms, with or without
** modification, are permitted provided that the following conditions are
** met:
**   * Redistributions of source code must retain the above copyright
**     notice, this list of conditions and the following disclaimer.
**   * Redistributions in binary form must reproduce the above copyright
**     notice, this list of conditions and the following disclaimer in
**     the documentation and/or other materials provided with the
**     distribution.
**   * Neither the name of The Qt Company Ltd nor the names of its
**     contributors may be used to endorse or promote products derived
**     from this software without specific prior written permission.
**
**
** THIS SOFTWARE IS PROVIDED BY THE COPYRIGHT HOLDERS AND CONTRIBUTORS
** "AS IS" AND ANY EXPRESS OR IMPLIED WARRANTIES, INCLUDING, BUT NOT
** LIMITED TO, THE IMPLIED WARRANTIES OF MERCHANTABILITY AND FITNESS FOR
** A PARTICULAR PURPOSE ARE DISCLAIMED. IN NO EVENT SHALL THE COPYRIGHT
** OWNER OR CONTRIBUTORS BE LIABLE FOR ANY DIRECT, INDIRECT, INCIDENTAL,
** SPECIAL, EXEMPLARY, OR CONSEQUENTIAL DAMAGES (INCLUDING, BUT NOT
** LIMITED TO, PROCUREMENT OF SUBSTITUTE GOODS OR SERVICES; LOSS OF USE,
** DATA, OR PROFITS; OR BUSINESS INTERRUPTION) HOWEVER CAUSED AND ON ANY
** THEORY OF LIABILITY, WHETHER IN CONTRACT, STRICT LIABILITY, OR TORT
** (INCLUDING NEGLIGENCE OR OTHERWISE) ARISING IN ANY WAY OUT OF THE USE
** OF THIS SOFTWARE, EVEN IF ADVISED OF THE POSSIBILITY OF SUCH DAMAGE."
**
** $QT_END_LICENSE$
**
****************************************************************************/

#include <MainApplication/Gui/EntityTreeModel.hpp>

#include <Core/String/StringUtils.hpp>
#include <Engine/Entity/Entity.hpp>
#include <Engine/Entity/Component.hpp>
#include <MainApplication/Gui/EntityTreeItem.hpp>

namespace Ra
{

// FIXME(Charly): Remove data from constructor
Gui::EntityTreeModel::EntityTreeModel(const QStringList& headers, QObject *parent)
    : QAbstractItemModel(parent)
{
    QVector<EntityTreeItem::ItemData> rootData;
    foreach (QString header, headers)
    {
        EntityTreeItem::ItemData data;
        data.data = QVariant(header);
        rootData << data;
    }

    m_rootItem = new EntityTreeItem(rootData);
}

Gui::EntityTreeModel::~EntityTreeModel()
{
    delete m_rootItem;
}

int Gui::EntityTreeModel::columnCount(const QModelIndex &parent) const
{
    return m_rootItem->getColumnCount();
}

QVariant Gui::EntityTreeModel::data(const QModelIndex& index, int role) const
{
    if (!index.isValid())
    {
        return QVariant();
    }

    if (role != Qt::DisplayRole && role != Qt::EditRole)
    {
        return QVariant();
    }

    EntityTreeItem* item = getItem(index);

    return item->getData(index.column()).data;
}

Qt::ItemFlags Gui::EntityTreeModel::flags(const QModelIndex &index) const
{
    if (!index.isValid())
    {
        return 0;
    }

    return Qt::ItemIsEditable | QAbstractItemModel::flags(index);
}

Gui::EntityTreeItem* Gui::EntityTreeModel::getItem(const QModelIndex &index) const
{
    if (index.isValid())
    {
        EntityTreeItem* item = static_cast<EntityTreeItem*>(index.internalPointer());
        if (item)
        {
            return item;
        }
    }

    return m_rootItem;
}

QVariant Gui::EntityTreeModel::headerData(int section, Qt::Orientation orientation, int role) const
{
    if (orientation == Qt::Horizontal && role == Qt::DisplayRole)
    {
        return m_rootItem->getData(section).data;
    }

    return QVariant();
}

QModelIndex Gui::EntityTreeModel::index(int row, int column, const QModelIndex &parent) const
{
    if (parent.isValid() && parent.column() != 0)
    {
        return QModelIndex();
    }

    EntityTreeItem* parentItem = getItem(parent);

    EntityTreeItem* childItem = parentItem->getChild(row);
    if (childItem)
    {
        return createIndex(row, column, childItem);
    }
    else
    {
        return QModelIndex();
    }
}

bool Gui::EntityTreeModel::insertColumns(int position, int columns, const QModelIndex &parent)
{
    bool success;

    beginInsertColumns(parent, position, position + columns - 1);
    success = m_rootItem->insertColumns(position, columns);
    endInsertColumns();

    return success;
}

bool Gui::EntityTreeModel::insertRows(int position, int rows, const QModelIndex &parent)
{
    EntityTreeItem* parentItem = getItem(parent);
    bool success;

    beginInsertRows(parent, position, position + rows - 1);
    success = parentItem->insertChildren(position, rows, m_rootItem->getColumnCount());
    endInsertRows();

    return success;
}

QModelIndex Gui::EntityTreeModel::parent(const QModelIndex &child) const
{
    if (!child.isValid())
    {
        return QModelIndex();
    }

    EntityTreeItem* childItem = getItem(child);
    EntityTreeItem* parentItem = childItem->getParentItem();

    if (parentItem == m_rootItem)
    {
        return QModelIndex();
    }

    return createIndex(parentItem->getChildCount(), 0, parentItem);
}

bool Gui::EntityTreeModel::removeColumns(int position, int columns, const QModelIndex &parent)
{
    bool success;

    beginRemoveColumns(parent, position, position + columns - 1);
    success = m_rootItem->removeColumns(position, columns);
    endRemoveColumns();

    if (m_rootItem->getColumnCount() == 0)
    {
        removeRows(0, rowCount());
    }

    return success;
}

bool Gui::EntityTreeModel::removeRows(int position, int rows, const QModelIndex &parent)
{
    EntityTreeItem* parentItem = getItem(parent);
    bool success = true;

    beginRemoveRows(parent, position, position + rows - 1);
    success = parentItem->removeChildren(position, rows);
    endRemoveRows();

    return success;
}

int Gui::EntityTreeModel::rowCount(const QModelIndex &parent) const
{
    EntityTreeItem* parentItem = getItem(parent);
    return parentItem->getChildCount();
}

bool Gui::EntityTreeModel::setData(const QModelIndex &index, const QVariant &value, int role)
{
    if (role != Qt::EditRole)
    {
        return false;
    }

    EntityTreeItem* item = getItem(index);
    EntityTreeItem::ItemData data = item->getData(index.column());
    data.data = value;
    bool result = item->setData(index.column(), data);

    if (result)
    {
        emit dataChanged(index, index);
    }

    return result;
}

bool Gui::EntityTreeModel::setHeaderData(int section, Qt::Orientation orientation, const QVariant &value, int role)
{
    if (role != Qt::EditRole || orientation != Qt::Horizontal)
    {
        return false;
    }

    EntityTreeItem::ItemData data;
    data.data = value;
    bool result = m_rootItem->setData(section, data);

    if (result)
    {
        emit headerDataChanged(orientation, section, section);
    }

    return result;
}

void Gui::EntityTreeModel::entitiesUpdated(const std::vector<Engine::Entity *>& entities)
{
    for (const auto& ent : entities)
    {
        uint row = rowCount();
        insertRows(row, 1);
        EntityTreeItem* item = getItem(index(row, 0));

        EntityTreeItem::ItemData data;
        data.data = QString::fromStdString(ent->getName());
        data.entity = ent;
        data.isEntityNode = true;

        item->setData(0, data);

        insertComponents(ent, item);
    }
}

void Gui::EntityTreeModel::insertComponents(Engine::Entity *entity, EntityTreeItem *parent)
{
    std::vector<Engine::Component*> components = entity->getComponents();

<<<<<<< HEAD

=======
>>>>>>> 015f217c
    for (const auto comp : components)
    {
        std::string name;
        Core::StringUtils::stringPrintf(name, "Component_%u", comp->idx.getValue());
        EntityTreeItem* item;

        QVector<EntityTreeItem::ItemData> vec;
        EntityTreeItem::ItemData data;
        data.data = QString::fromStdString(name);
        data.component = comp;
        data.isComponentNode = true;

        vec << data;

        item = new EntityTreeItem(vec, parent);
        parent->appendChild(item);
    }
}

void Gui::EntityTreeModel::handleRename(const QModelIndex& topLeft,
                                        const QModelIndex& bottomRight,
                                        const QVector<int>&)
{
    EntityTreeItem* item = getItem(topLeft);
    EntityTreeItem::ItemData data = item->getData(0);

    if (data.isEntityNode)
    {
        if (data.entity)
        {
            data.entity->rename(data.data.toString().toStdString());
        }
    }

    if (data.isComponentNode)
    {
        // do stuff
    }
}

namespace
{
bool firstTimeSelection = true;
QModelIndex lastSelected;
}

void Gui::EntityTreeModel::handleSelect(const QModelIndex &index)
{
    EntityTreeItem::ItemData data;

    if (!firstTimeSelection)
    {
        data = getItem(lastSelected)->getData(0);
        if (data.isEntityNode)
        {
            data.entity->setSelected(false);
        }

        if (data.isComponentNode)
        {
            data.component->setSelected(false);
        }
    }
    else
    {
        firstTimeSelection = false;
    }

    data = getItem(index)->getData(0);
    if (data.isEntityNode)
    {
        data.entity->setSelected(true);
    }

    if (data.isComponentNode)
    {
        data.component->setSelected(true);
    }

    lastSelected = index;
}

} // namespace Ra<|MERGE_RESOLUTION|>--- conflicted
+++ resolved
@@ -281,10 +281,6 @@
 {
     std::vector<Engine::Component*> components = entity->getComponents();
 
-<<<<<<< HEAD
-
-=======
->>>>>>> 015f217c
     for (const auto comp : components)
     {
         std::string name;
