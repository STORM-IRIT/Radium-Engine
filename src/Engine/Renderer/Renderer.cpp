#include <Engine/Renderer/Renderer.hpp>

#include <globjects/Framebuffer.h>

#include <iostream>

#include <Core/Log/Log.hpp>
#include <Core/Math/ColorPresets.hpp>
#include <Core/Mesh/MeshUtils.hpp>
#include <Core/Mesh/MeshPrimitives.hpp>

#include <Engine/RadiumEngine.hpp>
#include <Engine/Renderer/OpenGL/OpenGL.hpp>
#include <Engine/Renderer/RenderTechnique/ShaderProgramManager.hpp>
#include <Engine/Renderer/RenderTechnique/ShaderProgram.hpp>
#include <Engine/Renderer/RenderTechnique/RenderParameters.hpp>
#include <Engine/Renderer/RenderTechnique/RenderTechnique.hpp>
#include <Engine/Renderer/RenderTechnique/Material.hpp>
#include <Engine/Renderer/Light/Light.hpp>
#include <Engine/Renderer/Light/DirLight.hpp>
#include <Engine/Renderer/Light/PointLight.hpp>
#include <Engine/Renderer/Light/SpotLight.hpp>
#include <Engine/Renderer/Mesh/Mesh.hpp>
#include <Engine/Renderer/Texture/TextureManager.hpp>
#include <Engine/Renderer/Texture/Texture.hpp>
#include <Engine/Renderer/RenderObject/RenderObjectManager.hpp>
#include <Engine/Renderer/RenderObject/RenderObject.hpp>

namespace Ra
{
    namespace Engine
    {
        namespace
        {
            const GLenum buffers[] =
            {
                GL_COLOR_ATTACHMENT0,
                GL_COLOR_ATTACHMENT1,
                GL_COLOR_ATTACHMENT2,
                GL_COLOR_ATTACHMENT3,
                GL_COLOR_ATTACHMENT4,
                GL_COLOR_ATTACHMENT5,
                GL_COLOR_ATTACHMENT6,
                GL_COLOR_ATTACHMENT7
            };
        }

        Renderer::Renderer( )
            : m_width( 0 )
            , m_height( 0 )
            , m_shaderMgr( nullptr )
            , m_displayedTexture( nullptr )
            , m_renderQueuesUpToDate( false )
            , m_quadMesh( nullptr )
            , m_drawDebug( true )
            , m_wireframe(false)
            , m_postProcessEnabled(true)
        {
            GL_CHECK_ERROR;
        }

        Renderer::~Renderer()
        {
            ShaderProgramManager::destroyInstance();
        }

        void Renderer::initialize(uint width, uint height)
        {
            m_width  = width;
            m_height = height;

            // Initialize managers
            m_shaderMgr = ShaderProgramManager::getInstance();
            m_roMgr = RadiumEngine::getInstance()->getRenderObjectManager();
            TextureManager::createInstance();

            m_shaderMgr->addShaderProgram("DrawScreen", "Shaders/Basic2D.vert.glsl", "Shaders/DrawScreen.frag.glsl");
            m_shaderMgr->addShaderProgram("Picking", "Shaders/Picking.vert.glsl", "Shaders/Picking.frag.glsl");

            m_depthTexture.reset(new Texture("Depth"));
            m_depthTexture->internalFormat = GL_DEPTH_COMPONENT24;
            m_depthTexture->dataType = GL_UNSIGNED_INT;

            m_pickingFbo.reset( new globjects::Framebuffer() );
            // FIXED : no need for that
            // m_pickingFbo->create();

            m_pickingTexture.reset(new Texture("Picking"));
            m_pickingTexture->internalFormat = GL_RGBA32I;
            m_pickingTexture->dataType = GL_INT;
            m_pickingTexture->minFilter = GL_NEAREST;
            m_pickingTexture->magFilter = GL_NEAREST;

            // Final texture
            m_fancyTexture.reset(new Texture( "Final"));
            m_fancyTexture->internalFormat = GL_RGBA32F;
            m_fancyTexture->dataType = GL_FLOAT;

            m_displayedTexture = m_fancyTexture.get();
            m_secondaryTextures["Picking Texture"] = m_pickingTexture.get();

            // Quad mesh
            Core::TriangleMesh mesh = Core::MeshUtils::makeZNormalQuad(Core::Vector2( -1.f, 1.f));

            m_quadMesh.reset( new Mesh( "quad" ) );
            m_quadMesh->loadGeometry( mesh );
            m_quadMesh->updateGL();

            initializeInternal();

            resize( m_width, m_height );
        }

        void Renderer::render( const RenderData& data )
        {
            CORE_ASSERT( RadiumEngine::getInstance() != nullptr, "Engine is not initialized." );

            std::lock_guard<std::mutex> renderLock( m_renderMutex );
            CORE_UNUSED( renderLock );

            // Before changing the viewport, backup the current ...
            int previousViewport[4];
            glGetIntegerv(GL_VIEWPORT, previousViewport);

            glViewport(0, 0, m_width, m_height);

            m_timerData.renderStart = Core::Timer::Clock::now();

            // 0. Save eventual already bound FBO (e.g. QtOpenGLWidget) and viewport
            saveExternalFBOInternal();

            // 1. Gather render objects if needed
            feedRenderQueuesInternal( data );

            m_timerData.feedRenderQueuesEnd = Core::Timer::Clock::now();

            // 2. Update them (from an opengl point of view)
            // FIXME(Charly): Maybe we could just update objects if they need it
            // before drawing them, that would be cleaner (performance problem ?)
            updateRenderObjectsInternal( data );
            m_timerData.updateEnd = Core::Timer::Clock::now();

            // 3. Do picking if needed
            m_pickingResults.clear();
            if ( !m_pickingQueries.empty() )
            {
                doPicking( data );
            }
            m_lastFramePickingQueries = m_pickingQueries;
            m_pickingQueries.clear();

            updateStepInternal( data );

            // 4. Do the rendering.
            renderInternal( data );
            m_timerData.mainRenderEnd = Core::Timer::Clock::now();

            // 5. Post processing
            postProcessInternal( data );
            m_timerData.postProcessEnd = Core::Timer::Clock::now();

            // 6. Debug
            debugInternal( data );

            // 7. Draw UI
            uiInternal( data );

<<<<<<< HEAD
            // 8. Write image to Qt framebuffer.
=======
            // 8. Write image to framebuffer.
            glViewport(previousViewport[0], previousViewport[1], previousViewport[2], previousViewport[3]);
>>>>>>> 4c18387a
            drawScreenInternal();
            m_timerData.renderEnd = Core::Timer::Clock::now();

            // 9. Tell renderobjects they have been drawn (to decreaase the counter)
            notifyRenderObjectsRenderingInternal();
        }

        void Renderer::saveExternalFBOInternal()
        {
            // Save the current viewport ...
            glGetIntegerv(GL_VIEWPORT, m_qtViewport);
            // save the currently bound FBO
            GL_ASSERT( glGetIntegerv( GL_FRAMEBUFFER_BINDING, &m_qtPlz ) );
            // Set the internal rendering viewport
            glViewport(0, 0, m_width, m_height);
        }

        void Renderer::updateRenderObjectsInternal( const RenderData& renderData )
        {
            for ( auto& ro : m_fancyRenderObjects ) ro->updateGL();
            for ( auto& ro : m_xrayRenderObjects  ) ro->updateGL();
            for ( auto& ro : m_debugRenderObjects ) ro->updateGL();
            for ( auto& ro : m_uiRenderObjects    ) ro->updateGL();
        }

        void Renderer::feedRenderQueuesInternal( const RenderData& renderData )
        {
            m_fancyRenderObjects.clear();
            m_debugRenderObjects.clear();
            m_uiRenderObjects.clear();
            m_xrayRenderObjects.clear();

            m_roMgr->getRenderObjectsByType( renderData, m_fancyRenderObjects, RenderObjectType::Fancy );
            m_roMgr->getRenderObjectsByType( renderData, m_debugRenderObjects, RenderObjectType::Debug );
            m_roMgr->getRenderObjectsByType( renderData, m_uiRenderObjects,    RenderObjectType::UI );

            for ( auto it = m_fancyRenderObjects.begin(); it != m_fancyRenderObjects.end(); )
            {
                if ( (*it)->isXRay() )
                {
                    m_xrayRenderObjects.push_back( *it );
                    it = m_fancyRenderObjects.erase( it );
                }
                else
                {
                    ++it;
                }
            }

            for ( auto it = m_debugRenderObjects.begin(); it != m_debugRenderObjects.end(); )
            {
                if ( (*it)->isXRay() )
                {
                    m_xrayRenderObjects.push_back( *it );
                    it = m_debugRenderObjects.erase( it );
                }
                else
                {
                    ++it;
                }
            }

            for ( auto it = m_uiRenderObjects.begin(); it != m_uiRenderObjects.end(); )
            {
                if ( (*it)->isXRay() )
                {
                    m_xrayRenderObjects.push_back( *it );
                    it = m_uiRenderObjects.erase( it );
                }
                else
                {
                    ++it;
                }
            }
        }

        void Renderer::doPicking( const RenderData& renderData )
        {
            m_pickingResults.reserve( m_pickingQueries.size() );

            m_pickingFbo->bind();

            GL_ASSERT( glDepthMask( GL_TRUE ) );
            GL_ASSERT( glColorMask( 1, 1, 1, 1 ) );
            GL_ASSERT( glDrawBuffers( 1, buffers ) );

            float clearDepth = 1.0;
            int clearColor[] = { -1, -1, -1, -1 };

            GL_ASSERT(glClearBufferiv(GL_COLOR, 0, clearColor));
            GL_ASSERT(glClearBufferfv(GL_DEPTH, 0, &clearDepth));

            const ShaderProgram* shader = m_shaderMgr->getShaderProgram("Picking");
            shader->bind();

            GL_ASSERT( glEnable( GL_DEPTH_TEST ) );
            GL_ASSERT( glDepthFunc( GL_LESS ) );

            for ( const auto& ro : m_fancyRenderObjects )
            {
                if ( ro->isVisible() && ro->isPickable() )
                {
                    int id = ro->idx.getValue();
                    shader->setUniform( "objectId", id );

                    Core::Matrix4 M = ro->getTransformAsMatrix();
                    shader->setUniform( "transform.proj", renderData.projMatrix );
                    shader->setUniform( "transform.view", renderData.viewMatrix );
                    shader->setUniform( "transform.model", M );

                    ro->getRenderTechnique()->material->bind( shader );

                    // render
                    ro->getMesh()->render();
                }
            }

            // Draw debug objects
            GL_ASSERT( glClear( GL_DEPTH_BUFFER_BIT ) );
            if ( m_drawDebug )
            {
                for ( const auto& ro : m_debugRenderObjects )
                {
                    if ( ro->isVisible() && ro->isPickable() )
                    {
                        int id = ro->idx.getValue();
                        shader->setUniform( "objectId", id );

                        Core::Matrix4 M = ro->getTransformAsMatrix();
                        shader->setUniform( "transform.proj", renderData.projMatrix );
                        shader->setUniform( "transform.view", renderData.viewMatrix );
                        shader->setUniform( "transform.model", M );

                        ro->getRenderTechnique()->material->bind( shader );

                        // render
                        ro->getMesh()->render();
                    }
                }
            }

            // Draw xrayed objects on top of normal objects
            GL_ASSERT( glClear( GL_DEPTH_BUFFER_BIT ) );
            if ( m_drawDebug )
            {
                for ( const auto& ro : m_xrayRenderObjects )
                {
                    if ( ro->isVisible() && ro->isPickable() )
                    {
                        int id = ro->idx.getValue();
                        shader->setUniform( "objectId", id );

                        Core::Matrix4 M = ro->getTransformAsMatrix();
                        shader->setUniform( "transform.proj", renderData.projMatrix );
                        shader->setUniform( "transform.view", renderData.viewMatrix );
                        shader->setUniform( "transform.model", M );

                        ro->getRenderTechnique()->material->bind( shader );

                        // render
                        ro->getMesh()->render();
                    }
                }
            }


            // Always draw ui stuff on top of everything
            GL_ASSERT( glClear( GL_DEPTH_BUFFER_BIT ) );
            for ( const auto& ro : m_uiRenderObjects )
            {
                if ( ro->isVisible() && ro->isPickable() )
                {
                    int id = ro->idx.getValue();
                    shader->setUniform( "objectId", id );

                    Core::Matrix4 M = ro->getTransformAsMatrix();
                    Core::Matrix4 MV = renderData.viewMatrix * M;
                    Scalar d = MV.block<3, 1>( 0, 3 ).norm();

                    Core::Matrix4 S = Core::Matrix4::Identity();
                    S( 0, 0 ) = S( 1, 1 ) = S( 2, 2 ) = d;

                    M = M * S;

                    shader->setUniform( "transform.proj", renderData.projMatrix );
                    shader->setUniform( "transform.view", renderData.viewMatrix );
                    shader->setUniform( "transform.model", M );

                    ro->getRenderTechnique()->material->bind( shader );

                    // render
                    ro->getMesh()->render();
                }
            }

            GL_ASSERT( glReadBuffer( GL_COLOR_ATTACHMENT0 ) );

            for ( const auto& query : m_pickingQueries )
            {
                int picking_result[4];
                GL_ASSERT( glReadPixels( query.m_screenCoords.x(), query.m_screenCoords.y(),
                                         1, 1, GL_RGBA_INTEGER, GL_INT, picking_result ) );

                m_pickingResults.push_back( picking_result[0] );
            }

            m_pickingFbo->unbind();
        }

        void Renderer::drawScreenInternal()
        {
<<<<<<< HEAD
            glViewport(m_qtViewport[0], m_qtViewport[1], m_qtViewport[2], m_qtViewport[3]);
=======

>>>>>>> 4c18387a
            if ( m_qtPlz == 0 )
            {
                GL_ASSERT( glBindFramebuffer( GL_FRAMEBUFFER, 0 ) );
                glDrawBuffer( GL_BACK );
            }
            else
            {
                GL_ASSERT( glBindFramebuffer( GL_FRAMEBUFFER, m_qtPlz ) );
                GL_ASSERT( glDrawBuffers( 1, buffers ) );
            }

<<<<<<< HEAD
=======
            GL_ASSERT( glClearColor( 0.0, 0.5, 0.25, 0.0 ) );
            // FIXME(Charly): Do we really need to clear the depth buffer ?
            GL_ASSERT( glClearDepth( 1.0 ) );
            GL_ASSERT( glClear( GL_COLOR_BUFFER_BIT | GL_DEPTH_BUFFER_BIT | GL_STENCIL_BUFFER_BIT ) );

>>>>>>> 4c18387a
            GL_ASSERT( glDepthFunc( GL_ALWAYS ) );

            auto shader = m_shaderMgr->getShaderProgram("DrawScreen");
            shader->bind();
            shader->setUniform( "screenTexture", m_displayedTexture, 0 );
            m_quadMesh->render();

            GL_ASSERT( glDepthFunc( GL_LESS ) );
        }

        void Renderer::notifyRenderObjectsRenderingInternal()
        {
            for ( auto& ro : m_fancyRenderObjects )
            {
                ro->hasBeenRenderedOnce();
            }

            for ( auto& ro : m_debugRenderObjects )
            {
                ro->hasBeenRenderedOnce();
            }

            for ( auto& ro : m_xrayRenderObjects )
            {
                ro->hasBeenRenderedOnce();
            }

            for ( auto& ro : m_uiRenderObjects )
            {
                ro->hasBeenRenderedOnce();
            }
        }

        void Renderer::resize( uint w, uint h )
        {
            m_width = w;
            m_height = h;
<<<<<<< HEAD
=======

>>>>>>> 4c18387a

            m_depthTexture->Generate(m_width, m_height, GL_DEPTH_COMPONENT);
            m_pickingTexture->Generate(m_width, m_height, GL_RGBA_INTEGER);
            m_fancyTexture->Generate(m_width, m_height, GL_RGBA);

            m_pickingFbo->bind();
            m_pickingFbo->attachTexture( GL_DEPTH_ATTACHMENT , m_depthTexture.get()->texture() );
            m_pickingFbo->attachTexture( GL_COLOR_ATTACHMENT0, m_pickingTexture.get()->texture() );
            if ( m_pickingFbo->checkStatus() != GL_FRAMEBUFFER_COMPLETE )
            {
                LOG( logERROR ) << "FBO Error : " << m_pickingFbo->checkStatus();
            }
            m_pickingFbo->unbind();
            GL_CHECK_ERROR;

            resizeInternal();

            glDrawBuffer( GL_BACK ) ;
            glReadBuffer( GL_BACK ) ;

            GL_CHECK_ERROR;
        }

        void Renderer::displayTexture( const std::string& texName )
        {
            if ( m_secondaryTextures.find( texName) != m_secondaryTextures.end() )
            {
                m_displayedTexture = m_secondaryTextures[texName];
            }
            else
            {
                m_displayedTexture = m_fancyTexture.get();
            }
        }

        std::vector<std::string> Renderer::getAvailableTextures() const
        {
            std::vector<std::string> ret;
            ret.push_back( "Fancy Texture" );
            for ( const auto& tex : m_secondaryTextures )
            {
                ret.push_back( tex.first );
            }
            return ret;
        }

        void Renderer::reloadShaders()
        {
            ShaderProgramManager::getInstance()->reloadAllShaderPrograms();
        }

        void Renderer::handleFileLoading(const Asset::FileData &filedata) {
            if (! filedata.hasLight() )
                return;

            std::vector<  Asset::LightData * > data = filedata.getLightData();
            uint i = 0;
            for (auto light : data )
            {
                if (light->getLight())
                {
                    addLight( light->getLight() );
                    ++i;
                }
            }
            LOG(logINFO) << "Added " << i << " lights in the renderer";
            if (data.size() > i)
            {
                LOG(logWARNING) << data.size()-i << " lights where of unknown or unsupported type.";
            }
        }

        uchar* Renderer::grabFrame(uint &w, uint &h) const {
            Engine::Texture* tex = getDisplayTexture();
            tex->bind();

            // Get a buffer to store the pixels of the OpenGL texture (in float format)
            float* pixels = new float[tex->width() * tex->height() * 4];

            // Grab the texture data
            GL_ASSERT(glGetTexImage(GL_TEXTURE_2D, 0, GL_RGBA, GL_FLOAT, pixels));

            // Now we must convert the floats to RGB while flipping the image updisde down.
            uchar* writtenPixels = new uchar[tex->width() * tex->height() * 4];
            for (uint j = 0; j < tex->height(); ++j)
            {
                for (uint i = 0; i < tex->width(); ++i)
                {
                    uint in = 4 * (j * tex->width() + i);  // Index in the texture buffer
                    uint ou = 4 * ((tex->height() - 1 - j) * tex->width() + i); // Index in the final image (note the j flipping).

                    writtenPixels[ou + 0] = (uchar)Ra::Core::Math::clamp<Scalar>(pixels[in + 0] * 255.f, 0, 255);
                    writtenPixels[ou + 1] = (uchar)Ra::Core::Math::clamp<Scalar>(pixels[in + 1] * 255.f, 0, 255);
                    writtenPixels[ou + 2] = (uchar)Ra::Core::Math::clamp<Scalar>(pixels[in + 2] * 255.f, 0, 255);
                    writtenPixels[ou + 3] = 0xff;
                }
            }
            delete[] pixels;
            w = tex->width();
            h = tex->height();
            return writtenPixels;
        }

    }
} // namespace Ra<|MERGE_RESOLUTION|>--- conflicted
+++ resolved
@@ -165,12 +165,7 @@
             // 7. Draw UI
             uiInternal( data );
 
-<<<<<<< HEAD
             // 8. Write image to Qt framebuffer.
-=======
-            // 8. Write image to framebuffer.
-            glViewport(previousViewport[0], previousViewport[1], previousViewport[2], previousViewport[3]);
->>>>>>> 4c18387a
             drawScreenInternal();
             m_timerData.renderEnd = Core::Timer::Clock::now();
 
@@ -382,11 +377,8 @@
 
         void Renderer::drawScreenInternal()
         {
-<<<<<<< HEAD
             glViewport(m_qtViewport[0], m_qtViewport[1], m_qtViewport[2], m_qtViewport[3]);
-=======
-
->>>>>>> 4c18387a
+
             if ( m_qtPlz == 0 )
             {
                 GL_ASSERT( glBindFramebuffer( GL_FRAMEBUFFER, 0 ) );
@@ -398,14 +390,6 @@
                 GL_ASSERT( glDrawBuffers( 1, buffers ) );
             }
 
-<<<<<<< HEAD
-=======
-            GL_ASSERT( glClearColor( 0.0, 0.5, 0.25, 0.0 ) );
-            // FIXME(Charly): Do we really need to clear the depth buffer ?
-            GL_ASSERT( glClearDepth( 1.0 ) );
-            GL_ASSERT( glClear( GL_COLOR_BUFFER_BIT | GL_DEPTH_BUFFER_BIT | GL_STENCIL_BUFFER_BIT ) );
-
->>>>>>> 4c18387a
             GL_ASSERT( glDepthFunc( GL_ALWAYS ) );
 
             auto shader = m_shaderMgr->getShaderProgram("DrawScreen");
@@ -443,10 +427,6 @@
         {
             m_width = w;
             m_height = h;
-<<<<<<< HEAD
-=======
-
->>>>>>> 4c18387a
 
             m_depthTexture->Generate(m_width, m_height, GL_DEPTH_COMPONENT);
             m_pickingTexture->Generate(m_width, m_height, GL_RGBA_INTEGER);
