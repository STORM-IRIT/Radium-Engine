--- conflicted
+++ resolved
@@ -479,9 +479,6 @@
             std::vector<  Asset::LightData * > data = filedata.getLightData();
             uint i = 0;
             for (auto light : data )
-<<<<<<< HEAD
-                addLight( light->getLight() );
-=======
             {
                 if (light->getLight())
                 {
@@ -494,7 +491,6 @@
             {
                 LOG(logWARNING) << data.size()-i << " lights where of unknown or unsupported type.";
             }
->>>>>>> 4701b547
         }
 
         uchar* Renderer::grabFrame(uint &w, uint &h) const {
