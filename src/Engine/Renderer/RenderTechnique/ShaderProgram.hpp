#ifndef RADIUMENGINE_SHADERPROGRAM_HPP
#define RADIUMENGINE_SHADERPROGRAM_HPP

#include <Engine/RaEngine.hpp>

<<<<<<< HEAD
=======
#include <set>
#include <string>
#include <array>
#include <vector>
#include <list>
#include <memory>

>>>>>>> 9a5d1c59
#include <Core/CoreMacros.hpp>
#include <Core/Math/LinearAlgebra.hpp>

#include <Engine/Renderer/OpenGL/OpenGL.hpp>
#include <Engine/Renderer/RenderTechnique/ShaderConfiguration.hpp>

#include <array>
#include <memory>
#include <string>

namespace globjects {
class File;
class Shader;
class Program;
class NamedString;
} // namespace globjects

namespace Ra {
namespace Engine {
class Texture;

class RA_ENGINE_API ShaderProgram final {
  public:
    ShaderProgram();
    explicit ShaderProgram( const ShaderConfiguration& shaderConfig );
    ~ShaderProgram();

    void load( const ShaderConfiguration& shaderConfig );
    void reload();

    ShaderConfiguration getBasicConfiguration() const;

    void bind() const;
    void validate() const;
    void unbind() const;

<<<<<<< HEAD
    // Uniform setters
    void setUniform( const char* name, int value ) const;
    void setUniform( const char* name, uint value ) const;
    void setUniform( const char* name, float value ) const;
    void setUniform( const char* name, double value ) const;
=======
            // Uniform setters
            void setUniform( const char* name, int value ) const;
            void setUniform( const char* name, uint value ) const;
            void setUniform( const char* name, float value ) const;
            void setUniform( const char* name, double value ) const;
            
            void setUniform( const char* name, std::vector<int> value ) const;
            void setUniform( const char* name, std::vector<uint> value ) const;
            void setUniform( const char* name, std::vector<float> value ) const;
>>>>>>> 9a5d1c59

    void setUniform( const char* name, const Core::Vector2f& value ) const;
    void setUniform( const char* name, const Core::Vector2d& value ) const;
    void setUniform( const char* name, const Core::Vector3f& value ) const;
    void setUniform( const char* name, const Core::Vector3d& value ) const;
    void setUniform( const char* name, const Core::Vector4f& value ) const;
    void setUniform( const char* name, const Core::Vector4d& value ) const;

    void setUniform( const char* name, const Core::Matrix2f& value ) const;
    void setUniform( const char* name, const Core::Matrix2d& value ) const;
    void setUniform( const char* name, const Core::Matrix3f& value ) const;
    void setUniform( const char* name, const Core::Matrix3d& value ) const;
    void setUniform( const char* name, const Core::Matrix4f& value ) const;
    void setUniform( const char* name, const Core::Matrix4d& value ) const;

    void setUniform( const char* name, Texture* tex, int texUnit ) const;

    globjects::Program* getProgramObject() const;

<<<<<<< HEAD
  private:
    void loadShader( ShaderType type, const std::string& name, const std::set<std::string>& props );
=======
        private:
            void loadShader(ShaderType type, const std::string& name, const std::set<std::string>& props,
                            const std::vector< std::pair<std::string, ShaderType> >& includes, const std::string &version = "#version 410");
>>>>>>> 9a5d1c59

    GLenum getTypeAsGLEnum( ShaderType type ) const;
    ShaderType getGLenumAsType( GLenum type ) const;

    void link();

    std::string preprocessIncludes( const std::string& name, const std::string& shader, int level,
                                    int line = 0 );

  private:
    ShaderConfiguration m_configuration;

    std::array<std::unique_ptr<globjects::Shader>, ShaderType_COUNT> m_shaderObjects;

    std::unique_ptr<globjects::Program> m_program;
};

} // namespace Engine
} // namespace Ra

#endif // RADIUMENGINE_SHADERPROGRAM_HPP
<|MERGE_RESOLUTION|>--- conflicted
+++ resolved
@@ -1,116 +1,94 @@
-#ifndef RADIUMENGINE_SHADERPROGRAM_HPP
-#define RADIUMENGINE_SHADERPROGRAM_HPP
-
-#include <Engine/RaEngine.hpp>
-
-<<<<<<< HEAD
-=======
-#include <set>
-#include <string>
-#include <array>
-#include <vector>
-#include <list>
-#include <memory>
-
->>>>>>> 9a5d1c59
-#include <Core/CoreMacros.hpp>
-#include <Core/Math/LinearAlgebra.hpp>
-
-#include <Engine/Renderer/OpenGL/OpenGL.hpp>
-#include <Engine/Renderer/RenderTechnique/ShaderConfiguration.hpp>
-
-#include <array>
-#include <memory>
-#include <string>
-
-namespace globjects {
-class File;
-class Shader;
-class Program;
-class NamedString;
-} // namespace globjects
-
-namespace Ra {
-namespace Engine {
-class Texture;
-
-class RA_ENGINE_API ShaderProgram final {
-  public:
-    ShaderProgram();
-    explicit ShaderProgram( const ShaderConfiguration& shaderConfig );
-    ~ShaderProgram();
-
-    void load( const ShaderConfiguration& shaderConfig );
-    void reload();
-
-    ShaderConfiguration getBasicConfiguration() const;
-
-    void bind() const;
-    void validate() const;
-    void unbind() const;
-
-<<<<<<< HEAD
-    // Uniform setters
-    void setUniform( const char* name, int value ) const;
-    void setUniform( const char* name, uint value ) const;
-    void setUniform( const char* name, float value ) const;
-    void setUniform( const char* name, double value ) const;
-=======
-            // Uniform setters
-            void setUniform( const char* name, int value ) const;
-            void setUniform( const char* name, uint value ) const;
-            void setUniform( const char* name, float value ) const;
-            void setUniform( const char* name, double value ) const;
-            
-            void setUniform( const char* name, std::vector<int> value ) const;
-            void setUniform( const char* name, std::vector<uint> value ) const;
-            void setUniform( const char* name, std::vector<float> value ) const;
->>>>>>> 9a5d1c59
-
-    void setUniform( const char* name, const Core::Vector2f& value ) const;
-    void setUniform( const char* name, const Core::Vector2d& value ) const;
-    void setUniform( const char* name, const Core::Vector3f& value ) const;
-    void setUniform( const char* name, const Core::Vector3d& value ) const;
-    void setUniform( const char* name, const Core::Vector4f& value ) const;
-    void setUniform( const char* name, const Core::Vector4d& value ) const;
-
-    void setUniform( const char* name, const Core::Matrix2f& value ) const;
-    void setUniform( const char* name, const Core::Matrix2d& value ) const;
-    void setUniform( const char* name, const Core::Matrix3f& value ) const;
-    void setUniform( const char* name, const Core::Matrix3d& value ) const;
-    void setUniform( const char* name, const Core::Matrix4f& value ) const;
-    void setUniform( const char* name, const Core::Matrix4d& value ) const;
-
-    void setUniform( const char* name, Texture* tex, int texUnit ) const;
-
-    globjects::Program* getProgramObject() const;
-
-<<<<<<< HEAD
-  private:
-    void loadShader( ShaderType type, const std::string& name, const std::set<std::string>& props );
-=======
-        private:
-            void loadShader(ShaderType type, const std::string& name, const std::set<std::string>& props,
-                            const std::vector< std::pair<std::string, ShaderType> >& includes, const std::string &version = "#version 410");
->>>>>>> 9a5d1c59
-
-    GLenum getTypeAsGLEnum( ShaderType type ) const;
-    ShaderType getGLenumAsType( GLenum type ) const;
-
-    void link();
-
-    std::string preprocessIncludes( const std::string& name, const std::string& shader, int level,
-                                    int line = 0 );
-
-  private:
-    ShaderConfiguration m_configuration;
-
-    std::array<std::unique_ptr<globjects::Shader>, ShaderType_COUNT> m_shaderObjects;
-
-    std::unique_ptr<globjects::Program> m_program;
-};
-
-} // namespace Engine
-} // namespace Ra
-
-#endif // RADIUMENGINE_SHADERPROGRAM_HPP
+#ifndef RADIUMENGINE_SHADERPROGRAM_HPP
+#define RADIUMENGINE_SHADERPROGRAM_HPP
+
+#include <Engine/RaEngine.hpp>
+
+#include <Core/CoreMacros.hpp>
+#include <Core/Math/LinearAlgebra.hpp>
+
+#include <Engine/Renderer/OpenGL/OpenGL.hpp>
+#include <Engine/Renderer/RenderTechnique/ShaderConfiguration.hpp>
+
+#include <array>
+#include <memory>
+#include <string>
+
+namespace globjects {
+class File;
+class Shader;
+class Program;
+class NamedString;
+} // namespace globjects
+
+namespace Ra {
+namespace Engine {
+class Texture;
+
+class RA_ENGINE_API ShaderProgram final {
+  public:
+    ShaderProgram();
+    explicit ShaderProgram( const ShaderConfiguration& shaderConfig );
+    ~ShaderProgram();
+
+    void load( const ShaderConfiguration& shaderConfig );
+    void reload();
+
+    ShaderConfiguration getBasicConfiguration() const;
+
+    void bind() const;
+    void validate() const;
+    void unbind() const;
+
+    // Uniform setters
+    void setUniform( const char* name, int value ) const;
+    void setUniform( const char* name, uint value ) const;
+    void setUniform( const char* name, float value ) const;
+    void setUniform( const char* name, double value ) const;
+
+    void setUniform( const char* name, std::vector<int> value ) const;
+    void setUniform( const char* name, std::vector<uint> value ) const;
+    void setUniform( const char* name, std::vector<float> value ) const;
+
+    void setUniform( const char* name, const Core::Vector2f& value ) const;
+    void setUniform( const char* name, const Core::Vector2d& value ) const;
+    void setUniform( const char* name, const Core::Vector3f& value ) const;
+    void setUniform( const char* name, const Core::Vector3d& value ) const;
+    void setUniform( const char* name, const Core::Vector4f& value ) const;
+    void setUniform( const char* name, const Core::Vector4d& value ) const;
+
+    void setUniform( const char* name, const Core::Matrix2f& value ) const;
+    void setUniform( const char* name, const Core::Matrix2d& value ) const;
+    void setUniform( const char* name, const Core::Matrix3f& value ) const;
+    void setUniform( const char* name, const Core::Matrix3d& value ) const;
+    void setUniform( const char* name, const Core::Matrix4f& value ) const;
+    void setUniform( const char* name, const Core::Matrix4d& value ) const;
+
+    void setUniform( const char* name, Texture* tex, int texUnit ) const;
+
+    globjects::Program* getProgramObject() const;
+
+  private:
+    void loadShader( ShaderType type, const std::string& name, const std::set<std::string>& props,
+                     const std::vector< std::pair<std::string, ShaderType> >& includes,
+                     const std::string &version = "#version 410");
+
+    GLenum getTypeAsGLEnum( ShaderType type ) const;
+    ShaderType getGLenumAsType( GLenum type ) const;
+
+    void link();
+
+    std::string preprocessIncludes( const std::string& name, const std::string& shader, int level,
+                                    int line = 0 );
+
+  private:
+    ShaderConfiguration m_configuration;
+
+    std::array<std::unique_ptr<globjects::Shader>, ShaderType_COUNT> m_shaderObjects;
+
+    std::unique_ptr<globjects::Program> m_program;
+};
+
+} // namespace Engine
+} // namespace Ra
+
+#endif // RADIUMENGINE_SHADERPROGRAM_HPP