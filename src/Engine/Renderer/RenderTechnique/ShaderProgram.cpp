#include <Engine/Renderer/RenderTechnique/ShaderProgram.hpp>

#include <globjects/NamedString.h>
#include <globjects/Program.h>
#include <globjects/Shader.h>
#include <globjects/Texture.h>

#include <globjects/base/File.h>
#include <globjects/base/StaticStringSource.h>

#include <regex>

#ifdef OS_WINDOWS
#    include <direct.h>
#    define getCurrentDir _getcwd
#else
#    include <unistd.h>
#    define getCurrentDir getcwd
#endif

#include <Core/Math/GlmAdapters.hpp>

#include <Core/Log/Log.hpp>

#include <Engine/Renderer/Texture/Texture.hpp>

namespace Ra {
namespace Engine {

ShaderProgram::ShaderProgram() : m_program( nullptr ) {
    for ( uint i = 0; i < m_shaderObjects.size(); ++i )
    {
        m_shaderObjects[i] = nullptr;
    }
}

ShaderProgram::ShaderProgram( const ShaderConfiguration& config ) : ShaderProgram() {
    load( config );
}

ShaderProgram::~ShaderProgram() {}

<<<<<<< HEAD
void ShaderProgram::loadShader( ShaderType type, const std::string& name,
                                const std::set<std::string>& props ) {
=======
        void ShaderProgram::loadShader(ShaderType type, const std::string& name, const std::set<std::string>& props,
                                       const std::vector< std::pair<std::string, ShaderType> >& includes, const std::string &version)
        {
>>>>>>> 9a5d1c59
#ifdef OS_MACOS
    if ( type == ShaderType_COMPUTE )
    {
        LOG( logERROR ) << "No compute shader on OsX <= El Capitan";
        return;
    }
#endif
<<<<<<< HEAD
    // FIXME : --> for the moment : standard includepaths. Might be controlled per shader ...
    // Paths in which globjects will be looking for shaders includes.
    // "/" refer to the root of the directory structure conaining the shader (i.e. the Shaders/
    // directory).
    globjects::Shader::IncludePaths includePaths{std::string( "/" )};

    // FIXED : use auto instead of the fully qualified type
    auto loadedSource = globjects::Shader::sourceFromFile( name );

    // header string that contains #version and pre-declarations ...
    std::string shaderHeader;
    if ( type == ShaderType_VERTEX )
    {
        shaderHeader = std::string( "#version 410\n\n"
                                    "out gl_PerVertex {\n"
                                    "    vec4 gl_Position;\n"
                                    "    float gl_PointSize;\n"
                                    "    float gl_ClipDistance[];\n"
                                    "};\n\n" );
    } else
    { shaderHeader = std::string( "#version 410\n\n" ); }
=======
            // FIXME : --> for the moment : standard includepaths. Might be controlled per shader ...
            // Paths in which globjects will be looking for shaders includes.
            // "/" refer to the root of the directory structure conaining the shader (i.e. the Shaders/ directory).
            globjects::Shader::IncludePaths includePaths { std::string("/") };

            // FIXED : use auto instead of the fully qualified type
            auto loadedSource = globjects::Shader::sourceFromFile( name );

            // header string that contains #version and pre-declarations ...
            std::string shaderHeader;
            if( type == ShaderType_VERTEX )
            {
                shaderHeader = std::string( version + "\n\n"
                                            "out gl_PerVertex {\n"
                                            "    vec4 gl_Position;\n"
                                            "    float gl_PointSize;\n"
                                            "    float gl_ClipDistance[];\n"
                                            "};\n\n" );
            }
            else
            {
                shaderHeader = std::string( version+"\n\n");
            }

            // Add properties at the beginning of the file.
            for ( const auto& prop : props )
            {
                shaderHeader = shaderHeader + prop + std::string("\n\n");
            }

            // Add includes, depending on the shader type.
            for ( const auto& incl : includes )
            {
                if ( incl.second == type )
                {
                    shaderHeader = shaderHeader + incl.first + std::string("\n\n");
                }
            }

            auto fullsource = globjects::Shader::sourceFromString( shaderHeader + loadedSource->string() );
>>>>>>> 9a5d1c59

    auto fullsource = globjects::Shader::sourceFromString( shaderHeader + loadedSource->string() );

    // FIXME Where are defined the global replacement?
    auto shaderSource = globjects::Shader::applyGlobalReplacements( fullsource.get() );

    auto shader = globjects::Shader::create( getTypeAsGLEnum( type ) );
    shader->setIncludePaths( {std::string( "/" )} );

    // Workaround globject #include bug ...
    std::string preprocessedSource = preprocessIncludes( name, shaderSource->string(), 0 );

    auto ptrSource = globjects::Shader::sourceFromString( preprocessedSource );

    shader->setSource( ptrSource.get() );

    shader->setName( name );

    shader->compile();

    GL_CHECK_ERROR;
    m_shaderObjects[type].swap( shader );
}

GLenum ShaderProgram::getTypeAsGLEnum( ShaderType type ) const {
    switch ( type )
    {
    case ShaderType_VERTEX:
        return GL_VERTEX_SHADER;
    case ShaderType_FRAGMENT:
        return GL_FRAGMENT_SHADER;
    case ShaderType_GEOMETRY:
        return GL_GEOMETRY_SHADER;
    case ShaderType_TESS_EVALUATION:
        return GL_TESS_EVALUATION_SHADER;
    case ShaderType_TESS_CONTROL:
        return GL_TESS_CONTROL_SHADER;
#ifndef OS_MACOS
        // FIXED (Mathias) : GL_COMPUTE_SHADER requires OpenGL >= 4.2, Apple provides OpenGL 4.1
    case ShaderType_COMPUTE:
        return GL_COMPUTE_SHADER;
#endif
    default:
        CORE_ERROR( "Wrong ShaderType" );
    }

    // Should never get there
    return GL_ZERO;
}

ShaderType ShaderProgram::getGLenumAsType( GLenum type ) const {
    switch ( type )
    {
    case GL_VERTEX_SHADER:
        return ShaderType_VERTEX;
    case GL_FRAGMENT_SHADER:
        return ShaderType_FRAGMENT;
    case GL_GEOMETRY_SHADER:
        return ShaderType_GEOMETRY;
    case GL_TESS_EVALUATION_SHADER:
        return ShaderType_TESS_EVALUATION;
    case GL_TESS_CONTROL_SHADER:
        return ShaderType_TESS_CONTROL;
#ifndef OS_MACOS
    case GL_COMPUTE_SHADER:
        return ShaderType_COMPUTE;
#endif
    default:
        CORE_ERROR( "Wrong GLenum" );
    }

    // Should never get there
    return ShaderType_COUNT;
}

void ShaderProgram::load( const ShaderConfiguration& shaderConfig ) {
    m_configuration = shaderConfig;

    CORE_ERROR_IF( m_configuration.isComplete(), ( "Shader program " + shaderConfig.m_name +
                                                   " misses vertex or fragment shader." )
                                                     .c_str() );

<<<<<<< HEAD
    m_program = globjects::Program::create();
=======
            for (size_t i = 0; i < ShaderType_COUNT; ++i)
            {
                if (m_configuration.m_shaders[i] != "")
                {
                    LOG( logDEBUG ) << "Loading shader " << m_configuration.m_shaders[i];
                    loadShader(ShaderType(i), m_configuration.m_shaders[i], m_configuration.getProperties(),
                               m_configuration.getIncludes(), m_configuration.m_version);
                }
            }
>>>>>>> 9a5d1c59

    for ( size_t i = 0; i < ShaderType_COUNT; ++i )
    {
        if ( m_configuration.m_shaders[i] != "" )
        {
            LOG( logDEBUG ) << "Loading shader " << m_configuration.m_shaders[i];
            loadShader( ShaderType( i ), m_configuration.m_shaders[i],
                        m_configuration.getProperties() );
        }
    }

    link();
}

void ShaderProgram::link() {
    for ( int i = 0; i < ShaderType_COUNT; ++i )
    {
        if ( m_shaderObjects[i] )
        {
            m_program->attach( m_shaderObjects[i].get() );
        }
    }

    m_program->setParameter( GL_PROGRAM_SEPARABLE, GL_TRUE );

    m_program->link();
    GL_CHECK_ERROR;
}

void ShaderProgram::bind() const {
    m_program->use();
}

void ShaderProgram::validate() const {
    m_program->validate();
    if ( !m_program->isValid() )
    {
        LOG( logDEBUG ) << m_program->infoLog();
    }
}

void ShaderProgram::unbind() const {
    m_program->release();
}

void ShaderProgram::reload() {
    for ( unsigned int i = 0; i < m_shaderObjects.size(); ++i )
    {
        if ( m_shaderObjects[i] != nullptr )
        {
            LOG( logDEBUG ) << "Reloading shader " << m_shaderObjects[i]->name();

<<<<<<< HEAD
            m_program->detach( m_shaderObjects[i].get() );
            loadShader( getGLenumAsType( m_shaderObjects[i]->type() ), m_shaderObjects[i]->name(),
                        {} );
=======
                    m_program->detach( m_shaderObjects[i].get() );
                    loadShader( getGLenumAsType( m_shaderObjects[i]->type() ), m_shaderObjects[i]->name(),
                                m_configuration.getProperties(), m_configuration.getIncludes() );
                }
            }

            link();
>>>>>>> 9a5d1c59
        }
    }

    link();
}

ShaderConfiguration ShaderProgram::getBasicConfiguration() const {
    ShaderConfiguration basicConfig;

    basicConfig.m_shaders = m_configuration.m_shaders;
    basicConfig.m_name = m_configuration.m_name;

    return basicConfig;
}

void ShaderProgram::setUniform( const char* name, int value ) const {
    m_program->setUniform( name, value );
}

void ShaderProgram::setUniform( const char* name, unsigned int value ) const {
    m_program->setUniform( name, value );
}

void ShaderProgram::setUniform( const char* name, float value ) const {
    m_program->setUniform( name, value );
}

<<<<<<< HEAD
void ShaderProgram::setUniform( const char* name, double value ) const {
    float v = static_cast<float>( value );
=======
            m_program->setUniform( name, v );
        }
        
        //!

        void ShaderProgram::setUniform( const char* name, std::vector<int> values ) const
        {
            m_program->setUniform( name, values );
        }

        void ShaderProgram::setUniform( const char* name, std::vector<unsigned int> values ) const
        {
            m_program->setUniform( name, values );
        }

        void ShaderProgram::setUniform( const char* name, std::vector<float> values ) const
        {
            m_program->setUniform( name, values );
        }
        
        //!
>>>>>>> 9a5d1c59

    m_program->setUniform( name, v );
}

void ShaderProgram::setUniform( const char* name, const Core::Vector2f& value ) const {
    m_program->setUniform( name, Core::toGlm( value ) );
}

void ShaderProgram::setUniform( const char* name, const Core::Vector2d& value ) const {
    Core::Vector2f v = value.cast<float>();

    m_program->setUniform( name, Core::toGlm( v ) );
}

void ShaderProgram::setUniform( const char* name, const Core::Vector3f& value ) const {
    m_program->setUniform( name, Core::toGlm( value ) );
}

void ShaderProgram::setUniform( const char* name, const Core::Vector3d& value ) const {
    Core::Vector3f v = value.cast<float>();

    m_program->setUniform( name, Core::toGlm( v ) );
}

void ShaderProgram::setUniform( const char* name, const Core::Vector4f& value ) const {
    m_program->setUniform( name, Core::toGlm( value ) );
}

void ShaderProgram::setUniform( const char* name, const Core::Vector4d& value ) const {
    Core::Vector4f v = value.cast<float>();

    m_program->setUniform( name, Core::toGlm( v ) );
}

void ShaderProgram::setUniform( const char* name, const Core::Matrix2f& value ) const {
    m_program->setUniform( name, Core::toGlm( value ) );
}

void ShaderProgram::setUniform( const char* name, const Core::Matrix2d& value ) const {
    Core::Matrix2f v = value.cast<float>();

    m_program->setUniform( name, Core::toGlm( v ) );
}

void ShaderProgram::setUniform( const char* name, const Core::Matrix3f& value ) const {
    m_program->setUniform( name, Core::toGlm( value ) );
}

void ShaderProgram::setUniform( const char* name, const Core::Matrix3d& value ) const {
    Core::Matrix3f v = value.cast<float>();

    m_program->setUniform( name, Core::toGlm( v ) );
}

void ShaderProgram::setUniform( const char* name, const Core::Matrix4f& value ) const {
    m_program->setUniform( name, Core::toGlm( value ) );
}

void ShaderProgram::setUniform( const char* name, const Core::Matrix4d& value ) const {
    Core::Matrix4f v = value.cast<float>();

    m_program->setUniform( name, Core::toGlm( v ) );
}

void ShaderProgram::setUniform( const char* name, Texture* tex, int texUnit ) const {
    tex->bind( texUnit );

    m_program->setUniform( name, texUnit );
}

globjects::Program* ShaderProgram::getProgramObject() const {
    return m_program.get();
}

/****************************************************
 * Include workaround due to globject bugs
 ****************************************************/
std::string ShaderProgram::preprocessIncludes( const std::string& name, const std::string& shader,
                                               int level, int line ) {
    CORE_ERROR_IF( level < 32, "Shader inclusion depth limit reached." );

    std::string result = "";
    std::vector<std::string> finalStrings;
    auto shaderLines = Core::StringUtils::splitString( shader, '\n' );
    finalStrings.reserve( shaderLines.size() );

    uint nline = 0;

    static const std::regex reg( "^[ ]*#[ ]*include[ ]+[\"<](.*)[\">].*" );

    for ( const auto& l : shaderLines )
    {
        std::string line = l;
        std::smatch match;
        if ( std::regex_search( l, match, reg ) )
        {
            // FIXME : use the includePaths set elsewhere.
            auto includeNameString =
                globjects::NamedString::getFromRegistry( std::string( "/" ) + match[1].str() );
            if ( includeNameString != nullptr )
            {

                line =
                    preprocessIncludes( match[1].str(), includeNameString->string(), level + 1, 0 );

            } else
            {
                LOG( logWARNING ) << "Cannot open included file " << match[1].str() << " at line"
                                  << nline << " of file " << name << ". Ignored.";
                continue;
            }
            /*
             std::string inc;
             std::string file = m_filepath + match[1].str();
             if (parseFile(file, inc))
             {
             sublerr.start = nline;
             sublerr.name  = file;
             lerr.subfiles.push_back(sublerr);

             line  = preprocessIncludes(inc, level + 1, lerr.subfiles.back());
             nline = lerr.subfiles.back().end;
             }
             else
             {
             LOG(logWARNING) << "Cannot open included file " << file << " from " << m_filename << ".
             Ignored."; continue;
             }
             */
        }

        finalStrings.push_back( line );
        ++nline;
    }

    // Build final shader string
    for ( const auto& l : finalStrings )
    {
        result.append( l );
        result.append( "\n" );
    }

    result.append( "\0" );

    return result;
}

} // namespace Engine
} // namespace Ra<|MERGE_RESOLUTION|>--- conflicted
+++ resolved
@@ -40,14 +40,12 @@
 
 ShaderProgram::~ShaderProgram() {}
 
-<<<<<<< HEAD
+        }
+
 void ShaderProgram::loadShader( ShaderType type, const std::string& name,
-                                const std::set<std::string>& props ) {
-=======
-        void ShaderProgram::loadShader(ShaderType type, const std::string& name, const std::set<std::string>& props,
-                                       const std::vector< std::pair<std::string, ShaderType> >& includes, const std::string &version)
-        {
->>>>>>> 9a5d1c59
+                                const std::set<std::string>& props,
+                                const std::vector< std::pair<std::string, ShaderType> >& includes,
+                                const std::string &version) {
 #ifdef OS_MACOS
     if ( type == ShaderType_COMPUTE )
     {
@@ -55,7 +53,6 @@
         return;
     }
 #endif
-<<<<<<< HEAD
     // FIXME : --> for the moment : standard includepaths. Might be controlled per shader ...
     // Paths in which globjects will be looking for shaders includes.
     // "/" refer to the root of the directory structure conaining the shader (i.e. the Shaders/
@@ -67,58 +64,34 @@
 
     // header string that contains #version and pre-declarations ...
     std::string shaderHeader;
-    if ( type == ShaderType_VERTEX )
-    {
-        shaderHeader = std::string( "#version 410\n\n"
+    if( type == ShaderType_VERTEX )
+    {
+        shaderHeader = std::string( version + "\n\n"
                                     "out gl_PerVertex {\n"
                                     "    vec4 gl_Position;\n"
                                     "    float gl_PointSize;\n"
                                     "    float gl_ClipDistance[];\n"
                                     "};\n\n" );
-    } else
-    { shaderHeader = std::string( "#version 410\n\n" ); }
-=======
-            // FIXME : --> for the moment : standard includepaths. Might be controlled per shader ...
-            // Paths in which globjects will be looking for shaders includes.
-            // "/" refer to the root of the directory structure conaining the shader (i.e. the Shaders/ directory).
-            globjects::Shader::IncludePaths includePaths { std::string("/") };
-
-            // FIXED : use auto instead of the fully qualified type
-            auto loadedSource = globjects::Shader::sourceFromFile( name );
-
-            // header string that contains #version and pre-declarations ...
-            std::string shaderHeader;
-            if( type == ShaderType_VERTEX )
-            {
-                shaderHeader = std::string( version + "\n\n"
-                                            "out gl_PerVertex {\n"
-                                            "    vec4 gl_Position;\n"
-                                            "    float gl_PointSize;\n"
-                                            "    float gl_ClipDistance[];\n"
-                                            "};\n\n" );
-            }
-            else
-            {
-                shaderHeader = std::string( version+"\n\n");
-            }
-
-            // Add properties at the beginning of the file.
-            for ( const auto& prop : props )
-            {
-                shaderHeader = shaderHeader + prop + std::string("\n\n");
-            }
-
-            // Add includes, depending on the shader type.
-            for ( const auto& incl : includes )
-            {
-                if ( incl.second == type )
-                {
-                    shaderHeader = shaderHeader + incl.first + std::string("\n\n");
-                }
-            }
-
-            auto fullsource = globjects::Shader::sourceFromString( shaderHeader + loadedSource->string() );
->>>>>>> 9a5d1c59
+    }
+    else
+    {
+        shaderHeader = std::string( version+"\n\n");
+    }
+
+    // Add properties at the beginning of the file.
+    for ( const auto& prop : props )
+    {
+        shaderHeader = shaderHeader + prop + std::string("\n\n");
+    }
+
+    // Add includes, depending on the shader type.
+    for ( const auto& incl : includes )
+    {
+        if ( incl.second == type )
+        {
+            shaderHeader = shaderHeader + incl.first + std::string("\n\n");
+        }
+    }
 
     auto fullsource = globjects::Shader::sourceFromString( shaderHeader + loadedSource->string() );
 
@@ -201,27 +174,15 @@
                                                    " misses vertex or fragment shader." )
                                                      .c_str() );
 
-<<<<<<< HEAD
     m_program = globjects::Program::create();
-=======
-            for (size_t i = 0; i < ShaderType_COUNT; ++i)
-            {
-                if (m_configuration.m_shaders[i] != "")
-                {
-                    LOG( logDEBUG ) << "Loading shader " << m_configuration.m_shaders[i];
-                    loadShader(ShaderType(i), m_configuration.m_shaders[i], m_configuration.getProperties(),
-                               m_configuration.getIncludes(), m_configuration.m_version);
-                }
-            }
->>>>>>> 9a5d1c59
-
-    for ( size_t i = 0; i < ShaderType_COUNT; ++i )
-    {
-        if ( m_configuration.m_shaders[i] != "" )
+
+    for (size_t i = 0; i < ShaderType_COUNT; ++i)
+    {
+        if (m_configuration.m_shaders[i] != "")
         {
             LOG( logDEBUG ) << "Loading shader " << m_configuration.m_shaders[i];
-            loadShader( ShaderType( i ), m_configuration.m_shaders[i],
-                        m_configuration.getProperties() );
+            loadShader( ShaderType(i), m_configuration.m_shaders[i], m_configuration.getProperties(),
+                        m_configuration.getIncludes(), m_configuration.m_version);
         }
     }
 
@@ -266,19 +227,9 @@
         {
             LOG( logDEBUG ) << "Reloading shader " << m_shaderObjects[i]->name();
 
-<<<<<<< HEAD
             m_program->detach( m_shaderObjects[i].get() );
             loadShader( getGLenumAsType( m_shaderObjects[i]->type() ), m_shaderObjects[i]->name(),
-                        {} );
-=======
-                    m_program->detach( m_shaderObjects[i].get() );
-                    loadShader( getGLenumAsType( m_shaderObjects[i]->type() ), m_shaderObjects[i]->name(),
-                                m_configuration.getProperties(), m_configuration.getIncludes() );
-                }
-            }
-
-            link();
->>>>>>> 9a5d1c59
+                        m_configuration.getProperties(), m_configuration.getIncludes() );
         }
     }
 
@@ -306,35 +257,27 @@
     m_program->setUniform( name, value );
 }
 
-<<<<<<< HEAD
 void ShaderProgram::setUniform( const char* name, double value ) const {
     float v = static_cast<float>( value );
-=======
-            m_program->setUniform( name, v );
-        }
-        
-        //!
-
-        void ShaderProgram::setUniform( const char* name, std::vector<int> values ) const
-        {
-            m_program->setUniform( name, values );
-        }
-
-        void ShaderProgram::setUniform( const char* name, std::vector<unsigned int> values ) const
-        {
-            m_program->setUniform( name, values );
-        }
-
-        void ShaderProgram::setUniform( const char* name, std::vector<float> values ) const
-        {
-            m_program->setUniform( name, values );
-        }
-        
-        //!
->>>>>>> 9a5d1c59
 
     m_program->setUniform( name, v );
 }
+
+//!
+
+void ShaderProgram::setUniform( const char* name, std::vector<int> values ) const {
+    m_program->setUniform( name, values );
+}
+
+void ShaderProgram::setUniform( const char* name, std::vector<unsigned int> values ) const {
+    m_program->setUniform( name, values );
+}
+
+void ShaderProgram::setUniform( const char* name, std::vector<float> values ) const {
+    m_program->setUniform( name, values );
+}
+
+//!
 
 void ShaderProgram::setUniform( const char* name, const Core::Vector2f& value ) const {
     m_program->setUniform( name, Core::toGlm( value ) );
