#include <Engine/Renderer/Light/SpotLight.hpp>

#include <Engine/Renderer/RenderTechnique/RenderParameters.hpp>

<<<<<<< HEAD
namespace Ra {
Engine::SpotLight::SpotLight() :
    Light( Light::SPOT ),
    m_position( 0, 0, 0 ),
    m_direction( 0, -1, 0 ),
    m_attenuation() {}
=======
namespace Ra
{
    Engine::SpotLight::SpotLight( const std::string& name )
        : Light( Light::SPOT, name )
        , m_position( 0, 0, 0 )
        , m_direction( 0, -1, 0 )
        , m_attenuation()
    {
    }
>>>>>>> 9a5d1c59

Engine::SpotLight::~SpotLight() {}

void Engine::SpotLight::getRenderParameters( RenderParameters& params ) {
    Light::getRenderParameters( params );

    params.addParameter( "light.spot.position", m_position );
    params.addParameter( "light.spot.direction", m_direction );
    params.addParameter( "light.spot.innerAngle", m_innerAngle );
    params.addParameter( "light.spot.outerAngle", m_outerAngle );
    params.addParameter( "light.spot.attenuation.constant", m_attenuation.constant );
    params.addParameter( "light.spot.attenuation.linear", m_attenuation.linear );
    params.addParameter( "light.spot.attenuation.quadratic", m_attenuation.quadratic );
}

<<<<<<< HEAD
} // namespace Ra

=======
    std::string Engine::SpotLight::getShaderInclude() const {
        return "Spot";
    }

}

>>>>>>> 9a5d1c59
<|MERGE_RESOLUTION|>--- conflicted
+++ resolved
@@ -1,48 +1,30 @@
-#include <Engine/Renderer/Light/SpotLight.hpp>
-
-#include <Engine/Renderer/RenderTechnique/RenderParameters.hpp>
-
-<<<<<<< HEAD
-namespace Ra {
-Engine::SpotLight::SpotLight() :
-    Light( Light::SPOT ),
-    m_position( 0, 0, 0 ),
-    m_direction( 0, -1, 0 ),
-    m_attenuation() {}
-=======
-namespace Ra
-{
-    Engine::SpotLight::SpotLight( const std::string& name )
-        : Light( Light::SPOT, name )
-        , m_position( 0, 0, 0 )
-        , m_direction( 0, -1, 0 )
-        , m_attenuation()
-    {
-    }
->>>>>>> 9a5d1c59
-
-Engine::SpotLight::~SpotLight() {}
-
-void Engine::SpotLight::getRenderParameters( RenderParameters& params ) {
-    Light::getRenderParameters( params );
-
-    params.addParameter( "light.spot.position", m_position );
-    params.addParameter( "light.spot.direction", m_direction );
-    params.addParameter( "light.spot.innerAngle", m_innerAngle );
-    params.addParameter( "light.spot.outerAngle", m_outerAngle );
-    params.addParameter( "light.spot.attenuation.constant", m_attenuation.constant );
-    params.addParameter( "light.spot.attenuation.linear", m_attenuation.linear );
-    params.addParameter( "light.spot.attenuation.quadratic", m_attenuation.quadratic );
-}
-
-<<<<<<< HEAD
-} // namespace Ra
-
-=======
-    std::string Engine::SpotLight::getShaderInclude() const {
-        return "Spot";
-    }
-
-}
-
->>>>>>> 9a5d1c59
+#include <Engine/Renderer/Light/SpotLight.hpp>
+
+#include <Engine/Renderer/RenderTechnique/RenderParameters.hpp>
+
+namespace Ra {
+Engine::SpotLight::SpotLight( const std::string& name ) :
+    Light( Light::SPOT, name ),
+    m_position( 0, 0, 0 ),
+    m_direction( 0, -1, 0 ),
+    m_attenuation() {}
+
+Engine::SpotLight::~SpotLight() {}
+
+void Engine::SpotLight::getRenderParameters( RenderParameters& params ) {
+    Light::getRenderParameters( params );
+
+    params.addParameter( "light.spot.position", m_position );
+    params.addParameter( "light.spot.direction", m_direction );
+    params.addParameter( "light.spot.innerAngle", m_innerAngle );
+    params.addParameter( "light.spot.outerAngle", m_outerAngle );
+    params.addParameter( "light.spot.attenuation.constant", m_attenuation.constant );
+    params.addParameter( "light.spot.attenuation.linear", m_attenuation.linear );
+    params.addParameter( "light.spot.attenuation.quadratic", m_attenuation.quadratic );
+}
+
+std::string Engine::SpotLight::getShaderInclude() const {
+    return "Spot";
+}
+
+} // namespace Ra