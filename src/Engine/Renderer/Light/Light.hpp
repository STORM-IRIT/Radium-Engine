#ifndef RADIUMENGINE_LIGHT_HPP
#define RADIUMENGINE_LIGHT_HPP

#include <Core/Math/LinearAlgebra.hpp>
<<<<<<< HEAD
#include <Engine/RaEngine.hpp>
=======
#include <Engine/Component/Component.hpp>
>>>>>>> d8f52593

namespace Ra {
namespace Engine {
class RenderParameters;
}
} // namespace Ra

namespace Ra {
namespace Engine {

class RA_ENGINE_API Light {
  public:
    enum LightType { DIRECTIONAL, POINT, SPOT };

<<<<<<< HEAD
  public:
    RA_CORE_ALIGNED_NEW
=======
        // FIXME (Hugo) To me this class could totally be renamed LightComponent and get a Light struct embedded.
        // Thoughts are welcome !
        class RA_ENGINE_API Light : public Component
        {
        public:
            enum LightType
            {
                DIRECTIONAL,
                POLYGONAL,
                POINT,
                SPOT
            };
>>>>>>> d8f52593

    Light( const LightType& type );
    virtual ~Light();

<<<<<<< HEAD
    inline const Core::Color& getColor() const;
    inline void setColor( const Core::Color& color );
=======
            Light( const LightType& type, const std::string& name = "light" );
            virtual ~Light();
>>>>>>> d8f52593

    virtual void setDirection( const Core::Vector3& dir ) {}
    virtual void setPosition( const Core::Vector3& pos ) {}

<<<<<<< HEAD
    inline const LightType& getType() const;
=======
            // These function will be replaced by their use of a component -> entity
            virtual void setDirection( const Core::Vector3& dir ) {}
            virtual void setPosition( const Core::Vector3& pos ) {}
            // ...
            
            inline const LightType& getType() const;
>>>>>>> d8f52593

    virtual void getRenderParameters( RenderParameters& params );

<<<<<<< HEAD
  private:
    Core::Color m_color;
=======
            virtual std::string getShaderInclude() const;

            void initialize() override;

        private:
            Core::Color m_color;
>>>>>>> d8f52593

    LightType m_type;
};

} // namespace Engine
} // namespace Ra

#include <Engine/Renderer/Light/Light.inl>

#endif // RADIUMENGINE_LIGHT_HPP
<|MERGE_RESOLUTION|>--- conflicted
+++ resolved
@@ -1,89 +1,57 @@
-#ifndef RADIUMENGINE_LIGHT_HPP
-#define RADIUMENGINE_LIGHT_HPP
-
-#include <Core/Math/LinearAlgebra.hpp>
-<<<<<<< HEAD
-#include <Engine/RaEngine.hpp>
-=======
-#include <Engine/Component/Component.hpp>
->>>>>>> d8f52593
-
-namespace Ra {
-namespace Engine {
-class RenderParameters;
-}
-} // namespace Ra
-
-namespace Ra {
-namespace Engine {
-
-class RA_ENGINE_API Light {
-  public:
-    enum LightType { DIRECTIONAL, POINT, SPOT };
-
-<<<<<<< HEAD
-  public:
-    RA_CORE_ALIGNED_NEW
-=======
-        // FIXME (Hugo) To me this class could totally be renamed LightComponent and get a Light struct embedded.
-        // Thoughts are welcome !
-        class RA_ENGINE_API Light : public Component
-        {
-        public:
-            enum LightType
-            {
-                DIRECTIONAL,
-                POLYGONAL,
-                POINT,
-                SPOT
-            };
->>>>>>> d8f52593
-
-    Light( const LightType& type );
-    virtual ~Light();
-
-<<<<<<< HEAD
-    inline const Core::Color& getColor() const;
-    inline void setColor( const Core::Color& color );
-=======
-            Light( const LightType& type, const std::string& name = "light" );
-            virtual ~Light();
->>>>>>> d8f52593
-
-    virtual void setDirection( const Core::Vector3& dir ) {}
-    virtual void setPosition( const Core::Vector3& pos ) {}
-
-<<<<<<< HEAD
-    inline const LightType& getType() const;
-=======
-            // These function will be replaced by their use of a component -> entity
-            virtual void setDirection( const Core::Vector3& dir ) {}
-            virtual void setPosition( const Core::Vector3& pos ) {}
-            // ...
-            
-            inline const LightType& getType() const;
->>>>>>> d8f52593
-
-    virtual void getRenderParameters( RenderParameters& params );
-
-<<<<<<< HEAD
-  private:
-    Core::Color m_color;
-=======
-            virtual std::string getShaderInclude() const;
-
-            void initialize() override;
-
-        private:
-            Core::Color m_color;
->>>>>>> d8f52593
-
-    LightType m_type;
-};
-
-} // namespace Engine
-} // namespace Ra
-
-#include <Engine/Renderer/Light/Light.inl>
-
-#endif // RADIUMENGINE_LIGHT_HPP
+#ifndef RADIUMENGINE_LIGHT_HPP
+#define RADIUMENGINE_LIGHT_HPP
+
+#include <Core/Math/LinearAlgebra.hpp>
+#include <Engine/RaEngine.hpp>
+#include <Engine/Component/Component.hpp>
+
+namespace Ra {
+namespace Engine {
+class RenderParameters;
+}
+} // namespace Ra
+
+namespace Ra {
+namespace Engine {
+
+        // FIXME (Hugo) To me this class could totally be renamed LightComponent and get a Light struct embedded.
+        // Thoughts are welcome !
+        class RA_ENGINE_API Light : public Component
+        {
+        public:
+            enum LightType { DIRECTIONAL, POLYGONAL, POINT, SPOT };
+
+  public:
+    RA_CORE_ALIGNED_NEW
+
+    Light( const LightType& type, const std::string& name = "light" );
+    virtual ~Light();
+
+    inline const Core::Color& getColor() const;
+    inline void setColor( const Core::Color& color );
+
+    // These function will be replaced by their use of a component -> entity
+    virtual void setDirection( const Core::Vector3& dir ) {}
+    virtual void setPosition( const Core::Vector3& pos ) {}
+    // ...
+            
+            inline const LightType& getType() const;
+
+    virtual void getRenderParameters( RenderParameters& params );
+
+    virtual std::string getShaderInclude() const;
+
+    void initialize() override;
+
+  private:
+    Core::Color m_color;
+
+    LightType m_type;
+};
+
+} // namespace Engine
+} // namespace Ra
+
+#include <Engine/Renderer/Light/Light.inl>
+
+#endif // RADIUMENGINE_LIGHT_HPP