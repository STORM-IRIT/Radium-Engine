--- conflicted
+++ resolved
@@ -90,11 +90,6 @@
             // FIXED : Mathias : never do that, Viewport is a global state, i.e. the same for each FBO,
             // including Default one (FBO 0). Change and set Viewport only when necessary and restore it to its
             // previous value when done
-<<<<<<< HEAD
-            // GL_ASSERT( glViewport( 0, 0, m_width, m_height ) );
-=======
-            //GL_ASSERT( glViewport( 0, 0, m_width, m_height ) );
->>>>>>> 4c18387a
 
             LOG ( logDEBUG ) << "Oit Framebuffer.";
             m_oitFbo.reset( new globjects::Framebuffer() );
@@ -318,11 +313,6 @@
             shader->setUniform("u_OITSumWeight", m_textures[RendererTextures_OITRevealage].get(), 1);
 
             m_quadMesh->render();
-<<<<<<< HEAD
-=======
-
-#endif
->>>>>>> 4c18387a
 
 #endif
             if (m_wireframe)
