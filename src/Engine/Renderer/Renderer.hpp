#ifndef RADIUMENGINE_FORWARDRENDERER_HPP
#define RADIUMENGINE_FORWARDRENDERER_HPP

#include <vector>
#include <array>
#include <memory>
#include <mutex>

#include <QTime>
<<<<<<< HEAD
=======

>>>>>>> fc8b5a75
#include <Core/Math/Vector.hpp>

namespace Ra { namespace Core   { struct MouseEvent;          } }
namespace Ra { namespace Core   { struct KeyEvent;            } }
namespace Ra { namespace Engine { class Camera;               } }
namespace Ra { namespace Engine { class Drawable;             } }
namespace Ra { namespace Engine { class FBO;                  } }
namespace Ra { namespace Engine { class Light;                } }
namespace Ra { namespace Engine { class Mesh;                 } }
namespace Ra { namespace Engine { class RadiumEngine;         } }
namespace Ra { namespace Engine { class ShaderProgram;        } }
namespace Ra { namespace Engine { class ShaderProgramManager; } }
namespace Ra { namespace Engine { class Texture;              } }
namespace Ra { namespace Engine { class TextureManager;       } }

namespace Ra { namespace Engine {

struct RenderData
{
    Core::Matrix4 viewMatrix;
    Core::Matrix4 projMatrix;
    Scalar dt;
};

class Renderer
{
public:
	/// CONSTRUCTOR 
    Renderer(uint width, uint height);

	/// DESCTRUCTOR
    virtual ~Renderer();

    virtual void initialize();

    void setEngine(RadiumEngine* engine) { m_engine = engine; }

    void lockRendering()   { m_renderMutex.lock();}
    void unlockRendering() { m_renderMutex.unlock();}

    /**
     * @brief Tell the renderer it needs to render.
     * This method does the following steps :
     * <ol>
     *   <li>call @see updateDrawablesInternal method</li>
     *   <li>call @see renderInternal method</li>
     *   <li>call @see postProcessInternal method</li>
     *   <li>render the final texture in the right framebuffer*</li>
     * </ol>
     *
     * @param renderData The basic data needed for the rendering :
     * Time elapsed since last frame, camera view matrix, camera projection matrix.
     *
     * @note * What "render in the right buffer" means, is that, for example,
     * when using QOpenGLWidget, Qt binds its own framebuffer before calling
     * updateGL() method.
     * So, render() takes that into account by saving an eventual bound
     * framebuffer, and restores it before drawing the last final texture.
     * If no framebuffer was bound, it draws into GL_BACK.
     */
    void render(const RenderData& renderData);

    /**
     * @brief Resize the viewport and all the screen textures, fbos.
     * This function must be overrided as soon as some FBO or screensized
     * texture is used (since the default implementation just resizes its
     * own fbos / textures)
     *
     * @param width The new viewport width
     * @param height The new viewport height
     */
    virtual void resize(uint width, uint height);

    /**
     * @brief Change the texture that is displayed on screen.
     * This must be overrided if you want to properly be able to
     * see your textures.
     *
     * @param texIdx The texture to display.
     */
    // FIXME(Charly): For now the drawn texture takes the whole viewport,
    //                maybe it could be great if we had a way to switch between
    //                the current "fullscreen" debug mode, and some kind of
    //                "windowed" mode (that would show the debugged texture in
    //                its own viewport, without hiding the final texture.)
    virtual void debugTexture(uint texIdx);


    // FIXME(Charly): Not sure the lights should be handled by the renderer.
    //                How to do this ?
    void addLight(Light* light) { m_lights.push_back(light); }

    void reloadShaders();
    int checkPicking(Scalar x, Scalar y) const;

protected:

    /**
     * @brief Update OpenGL stuff for the drawables that require it.
     * This cannot be done by the systems since they have no access to an
     * OpenGL context.
     *
     * @param renderData The basic data needed for the rendering :
     * Time elapsed since last frame, camera view matrix, camera projection matrix.
     */
    virtual void updateDrawablesInternal(const RenderData& renderData,
                                         const std::vector<std::shared_ptr<Drawable>>& drawables);
    /**
     * @brief All the scene rendering magics basically happens here.
     *
     * @param renderData The basic data needed for the rendering :
     * Time elapsed since last frame, camera view matrix, camera projection matrix.
     */
    virtual void renderInternal(const RenderData& renderData,
                                const std::vector<std::shared_ptr<Drawable>>& drawables);

    /**
     * @brief Do all post processing stuff. If you override this method,
     * be careful to fill @see m_finalTexture since it is the texture that
     * will be displayed at the very end of the @see render method.
     *
     * @param renderData The basic data needed for the rendering :
     * Time elapsed since last frame, camera view matrix, camera projection matrix.
     */
    virtual void postProcessInternal(const RenderData& renderData,
                                     const std::vector<std::shared_ptr<Drawable>>& drawables);

private:
    void saveExternalFBOInternal();
    void drawScreenInternal();

    void initShaders();
    void initBuffers();

protected:
    /**
     * @brief Pointer to the engine, used to retrieve drawables.
     */
    RadiumEngine* m_engine;

    uint m_width;
    uint m_height;

	ShaderProgramManager* m_shaderManager;
    TextureManager* m_textureManager;

    // FIXME(Charly): Should we change "displayedTexture" to "debuggedTexture" ?
    //                It would make more sense if we are able to show the
    //                debugged texture in its own viewport.

    /**
     * @brief The texture that will be displayed on screen. If no call to
     * @see debugTexture has been done, this is just a pointer to
     * @see m_finalTexture.
     */
    Texture* m_displayedTexture;

    /**
     * @brief The texture that must be filled by the @see renderInternal method.
     */
    std::unique_ptr<Texture> m_renderpassTexture;

    /**
     * @brief The texture that must be filled by the @see postProcessInternal
     * method.
     */
    std::unique_ptr<Texture> m_finalTexture;

    /**
     * @brief Tell the DrawScreen shader if a depth map is beeing debugged.
     * If true, some depth linearization will be done for better vizualisation.
     */
    bool     m_displayedIsDepth;

    std::vector<Light*> m_lights;

private:
    enum RenderPassTextures
    {
        RENDERPASS_TEXTURE_DEPTH = 0,
        RENDERPASS_TEXTURE_AMBIENT,
        RENDERPASS_TEXTURE_POSITION,
        RENDERPASS_TEXTURE_NORMAL,
        RENDERPASS_TEXTURE_PICKING,
        RENDERPASS_TEXTURE_LIGHTED,
        RENDERPASS_TEXTURE_COUNT
    };

    enum OITPassTextures
    {
        OITPASS_TEXTURE_ACCUM,
        OITPASS_TEXTURE_REVEALAGE,
        OITPASS_TEXTURE_COUNT
    };

    // Default renderer logic here, no need to be accessed by overriding renderers.
    ShaderProgram* m_depthAmbientShader;
    ShaderProgram* m_renderpassCompositingShader;
    ShaderProgram* m_oiTransparencyShader;
    ShaderProgram* m_postprocessShader;
    ShaderProgram* m_drawScreenShader;

    std::unique_ptr<Mesh> m_quadMesh;

    int m_qtPlz;

<<<<<<< HEAD
    std::unique_ptr<FBO> m_fbo;
    std::unique_ptr<FBO> m_oitFbo;
    std::unique_ptr<FBO> m_postprocessFbo;

    std::array<std::unique_ptr<Texture>, RENDERPASS_TEXTURE_COUNT> m_renderpassTextures;
    std::array<std::unique_ptr<Texture>, OITPASS_TEXTURE_COUNT> m_oitTextures;
=======
    FBO* m_fbo;
    FBO* m_postprocessFbo;

    std::array<Texture*, TEXTURE_COUNT> m_textures;
>>>>>>> fc8b5a75

    Scalar m_totalTime;
    QTime m_time;

    std::mutex m_renderMutex;
};

} // namespace Engine
} // namespace Ra

#endif // RADIUMENGINE_FORWARDRENDERER_HPP<|MERGE_RESOLUTION|>--- conflicted
+++ resolved
@@ -3,14 +3,9 @@
 
 #include <vector>
 #include <array>
+#include <mutex>
 #include <memory>
-#include <mutex>
-
 #include <QTime>
-<<<<<<< HEAD
-=======
-
->>>>>>> fc8b5a75
 #include <Core/Math/Vector.hpp>
 
 namespace Ra { namespace Core   { struct MouseEvent;          } }
@@ -38,6 +33,18 @@
 class Renderer
 {
 public:
+    enum TexturesFBO
+    {
+        TEXTURE_DEPTH = 0,
+        TEXTURE_AMBIENT,
+        TEXTURE_POSITION,
+        TEXTURE_NORMAL,
+        TEXTURE_PICKING,
+        TEXTURE_COLOR,
+        TEXTURE_COUNT
+    };
+
+public:
 	/// CONSTRUCTOR 
     Renderer(uint width, uint height);
 
@@ -48,6 +55,7 @@
 
     void setEngine(RadiumEngine* engine) { m_engine = engine; }
 
+    // Lock the renderer (for MT access)
     void lockRendering()   { m_renderMutex.lock();}
     void unlockRendering() { m_renderMutex.unlock();}
 
@@ -160,7 +168,6 @@
     // FIXME(Charly): Should we change "displayedTexture" to "debuggedTexture" ?
     //                It would make more sense if we are able to show the
     //                debugged texture in its own viewport.
-
     /**
      * @brief The texture that will be displayed on screen. If no call to
      * @see debugTexture has been done, this is just a pointer to
@@ -217,19 +224,12 @@
 
     int m_qtPlz;
 
-<<<<<<< HEAD
     std::unique_ptr<FBO> m_fbo;
     std::unique_ptr<FBO> m_oitFbo;
     std::unique_ptr<FBO> m_postprocessFbo;
 
     std::array<std::unique_ptr<Texture>, RENDERPASS_TEXTURE_COUNT> m_renderpassTextures;
     std::array<std::unique_ptr<Texture>, OITPASS_TEXTURE_COUNT> m_oitTextures;
-=======
-    FBO* m_fbo;
-    FBO* m_postprocessFbo;
-
-    std::array<Texture*, TEXTURE_COUNT> m_textures;
->>>>>>> fc8b5a75
 
     Scalar m_totalTime;
     QTime m_time;
