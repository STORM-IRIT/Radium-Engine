# This file define common compile flags for all Radium projects.


# Set build configurations ====================================================
# Debug by default: Do it at the beginning to ensure proper configuration
if ( NOT MSVC )
    set( VALID_CMAKE_BUILD_TYPES "Debug Release RelWithDebInfo" )
    if ( NOT CMAKE_BUILD_TYPE )
        set( CMAKE_BUILD_TYPE Debug )
    elseif ( NOT "${VALID_CMAKE_BUILD_TYPES}" MATCHES ${CMAKE_BUILD_TYPE} )
        set( CMAKE_BUILD_TYPE Debug )
    endif()
endif()



set(UNIX_DEFAULT_CXX_FLAGS                "-Wall -Wextra  -pthread -msse3 -Wno-sign-compare -Wno-unused-parameter -fno-exceptions -fPIC")
set(UNIX_DEFAULT_CXX_FLATS_DEBUG          "-D_DEBUG -DCORE_DEBUG -g3 -ggdb")
set(UNIX_DEFAULT_CXX_FLATS_RELEASE        "-DNDEBUG -O3")
set(UNIX_DEFAULT_CXX_FLATS_RELWITHDEBINFO "-g3")

set(CMAKE_CXX_STANDARD 14)

# Compilation flag for each platforms =========================================

if (APPLE)
  #    message(STATUS "${PROJECT_NAME} : Compiling on Apple with compiler " ${CMAKE_CXX_COMPILER_ID})

    set(MATH_FLAG "-mfpmath=sse")
    if(RADIUM_FAST_MATH)
        if ( (${CMAKE_CXX_COMPILER_ID} STREQUAL "GNU") )
            set(MATH_FLAG "${MATH_FLAG} -ffast-math")
        endif()
    endif()

    set(CMAKE_CXX_FLAGS                "${UNIX_DEFAULT_CXX_FLAGS}                ${CMAKE_CXX_FLAGS}")
    set(CMAKE_CXX_FLAGS_DEBUG          "${UNIX_DEFAULT_CXX_FLATS_DEBUG}          ${CMAKE_CXX_FLAGS_DEBUG}")
    set(CMAKE_CXX_FLAGS_RELEASE        "${UNIX_DEFAULT_CXX_FLATS_RELEASE}        ${MATH_FLAG}")
    set(CMAKE_CXX_FLAGS_RELWITHDEBINFO "${UNIX_DEFAULT_CXX_FLATS_RELWITHDEBINFO} ${CMAKE_CXX_FLAGS_RELEASE}")

    add_definitions( -Wno-deprecated-declarations ) # Do not warn for eigen bind being deprecated
elseif (UNIX OR MINGW)
<<<<<<< HEAD
    if ((${CMAKE_CXX_COMPILER_ID} STREQUAL "Clang"))
        set(MATH_FLAG "-mfpmath=sse")
#    else()
#        set(MATH_FLAG "-mfpmath=sse -ffast-math")
=======
    set(MATH_FLAG "-mfpmath=sse")
    if(RADIUM_FAST_MATH)
        if ( NOT (${CMAKE_CXX_COMPILER_ID} STREQUAL "Clang") )
            set(MATH_FLAG "${MATH_FLAG} -ffast-math")
        endif()
>>>>>>> 5a0c9161
    endif()

    if( MINGW )
        set( EIGEN_ALIGNMENT_FLAG "-mincoming-stack-boundary=2" )
        add_definitions( -static-libgcc -static-libstdc++) # Compile with static libs
    else()
        set( EIGEN_ALIGNMENT_FLAG "" )
    endif()

    set(CMAKE_CXX_FLAGS                "${UNIX_DEFAULT_CXX_FLAGS}                ${EIGEN_ALIGNMENT_FLAG} ${CMAKE_CXX_FLAGS}")
    set(CMAKE_CXX_FLAGS_DEBUG          "${UNIX_DEFAULT_CXX_FLATS_DEBUG}          ${CMAKE_CXX_FLAGS_DEBUG}")
    set(CMAKE_CXX_FLAGS_RELEASE        "${UNIX_DEFAULT_CXX_FLATS_RELEASE}        ${MATH_FLAG}")
    set(CMAKE_CXX_FLAGS_RELWITHDEBINFO "${UNIX_DEFAULT_CXX_FLATS_RELWITHDEBINFO} -ggdb ${CMAKE_CXX_FLAGS_RELEASE}")

    # Prevent Eigen from spitting thousands of warnings with gcc 6+
    add_definitions(-Wno-deprecated-declarations)
    if( NOT(${CMAKE_CXX_COMPILER_VERSION} VERSION_LESS 5.4))
        add_definitions(-Wno-ignored-attributes -Wno-misleading-indentation)
    endif()
elseif (MSVC)
    # Visual studio flags breakdown
    # /GR- : no rtti ; /Ehs-c- : no exceptions
    # /Od  : disable optimization
    # /Ox :  maximum optimization
    # /GL : enable link time optimization
    # /Zi  : generate debug info

    # remove exceptions from default args
    add_definitions(-D_HAS_EXCEPTIONS=0)
    # disable secure CRT warnings
    add_definitions(-D_CRT_SECURE_NO_WARNINGS)
    add_definitions(-D_SCL_SECURE_NO_WARNINGS)
    string (REGEX REPLACE "/EHsc *" "" CMAKE_CXX_FLAGS "${CMAKE_CXX_FLAGS}")
    string (REGEX REPLACE "/GR" ""     CMAKE_CXX_FLAGS "${CMAKE_CXX_FLAGS}")

    # remove library compilation flags (MT, MD, MTd, MDd
    string( REGEX REPLACE "/M(T|D)(d)*" "" CMAKE_CXX_FLAGS "${CMAKE_CXX_FLAGS}")
    string( REGEX REPLACE "/M(T|D)(d)*" "" CMAKE_CXX_FLAGS_DEBUG "${CMAKE_CXX_FLAGS_DEBUG}")
    string( REGEX REPLACE "/M(T|D)(d)*" "" CMAKE_CXX_FLAGS_RELEASE "${CMAKE_CXX_FLAGS_RELEASE}")

    set(CMAKE_CXX_FLAGS                "/arch:AVX2 /EHs-c- /MP ${CMAKE_CXX_FLAGS}")
    set(CMAKE_CXX_FLAGS_DEBUG          "/D_DEBUG /DCORE_DEBUG /Od /Zi ${CMAKE_CXX_FLAGS_DEBUG} /MDd")
    set(CMAKE_CXX_FLAGS_RELEASE        "/DNDEBUG /Ox /fp:fast ${CMAKE_CXX_FLAGS_RELEASE} /MT")
    set(CMAKE_CXX_FLAGS_RELWITHDEBINFO "/Zi ${CMAKE_CXX_FLAGS_RELEASE}")
    set(CMAKE_SHARED_LINKER_FLAGS      "/LTCG ${CMAKE_SHARED_LINKER_FLAGS}")

    # Problem with Qt linking
    set(CMAKE_CXX_FLAGS "${CMAKE_CXX_FLAGS} -DQT_COMPILING_QSTRING_COMPAT_CPP")

endif()

# Additional flags depending on build options =================================

if (${RADIUM_WITH_OMP})
    find_package(OpenMP QUIET)

    if(OPENMP_FOUND)
        message(STATUS "${PROJECT_NAME} : Using OpenMP")
        add_definitions(-DCORE_USE_OMP)
        set(CMAKE_CXX_FLAGS "${CMAKE_CXX_FLAGS} ${OpenMP_CXX_FLAGS}")
        set(CMAKE_C_FLAGS "${CMAKE_C_FLAGS} ${OpenMP_C_FLAGS}")
    endif(OPENMP_FOUND)
else (${RADIUM_WITH_OMP})
    message(STATUS "${PROJECT_NAME} : OpenMP disabled")
    if ( (${CMAKE_CXX_COMPILER_ID} STREQUAL "GNU") )
        add_definitions( -Wno-unknown-pragmas )  # gcc/mingw prints a lot of warnings due to open mp pragmas
    endif()
endif()

if ("${CMAKE_BUILD_TYPE}"  STREQUAL "Release" )
    add_definitions(-DNO_DEBUG_INFO)
endif()

if (${RADIUM_WITH_DOUBLE_PRECISION})
    add_definitions(-DCORE_USE_DOUBLE)
    message(STATUS "${PROJECT_NAME} : Using double precision.")
else()
    message(STATUS "${PROJECT_NAME} : Using single precision.")
endif()

if (NOT ${RADIUM_WITH_FANCY_GL})
    add_definitions(-DNO_TRANSPARENCY)
    message(STATUS "${PROJECT_NAME} : Fancy OpenGL Effects are disabled")
endif()

if (${RADIUM_WITH_TEXTURES})
    message(STATUS "${PROJECT_NAME} : Textures will be loaded")
    add_definitions(-DRADIUM_WITH_TEXTURES)
else()
    message(STATUS "${PROJECT_NAME} : Textures won't be loaded, use RADIUM_WITH_TEXTURES flag to enable them.")
endif()

if (${RADIUM_WITH_PROFILING})
    add_definitions(-DALLOW_PROFILING)
    message(STATUS "${PROJECT_NAME} : Profiling is enabled")
endif()

if (${RADIUM_WARNINGS_AS_ERRORS})
    message(STATUS "${PROJECT_NAME} : Enabling warnings as errors")
    if ( APPLE OR ( UNIX OR MINGW ) )
        set (CMAKE_CXX_FLAGS "${CMAKE_CXX_FLAGS} -Werror")
    elseif (MSVC)
        set (CMAKE_CXX_FLAGS "${CMAKE_CXX_FLAGS} /WX")
    endif()
endif()

if (${RADIUM_FORCE_ASSERTS})
    message( STATUS "Enabling asserts")
    add_definitions(-DCORE_USE_ASSERT)
endif()

if (${RADIUM_ASSIMP_SUPPORT})
    add_definitions(-DIO_USE_ASSIMP)
    message(STATUS "${PROJECT_NAME} : Using Assimp loader")
else()
    message(STATUS "${PROJECT_NAME} : Assimp loader disabled")
endif()


if (${RADIUM_TINYPLY_SUPPORT})
    add_definitions(-DIO_USE_TINYPLY)
    message(STATUS "${PROJECT_NAME} : Using TinyPly loader")
else()
    message(STATUS "${PROJECT_NAME} : TinyPly loader disabled")
endif()


if (${RADIUM_PBRT_SUPPORT})
    add_definitions(-DIO_USE_PBRT)
    message(STATUS "${PROJECT_NAME} : Using PBRT loader")
else()
    message(STATUS "${PROJECT_NAME} : PBRT loader disabled")
endif()



# Additional flags depending on system        =================================

if (CMAKE_SIZEOF_VOID_P EQUAL 8)
    message(STATUS "${PROJECT_NAME} : 64 bits build")
else()
    message(STATUS "${PROJECT_NAME} : 32 bits build")
endif()

<|MERGE_RESOLUTION|>--- conflicted
+++ resolved
@@ -40,18 +40,11 @@
 
     add_definitions( -Wno-deprecated-declarations ) # Do not warn for eigen bind being deprecated
 elseif (UNIX OR MINGW)
-<<<<<<< HEAD
-    if ((${CMAKE_CXX_COMPILER_ID} STREQUAL "Clang"))
-        set(MATH_FLAG "-mfpmath=sse")
-#    else()
-#        set(MATH_FLAG "-mfpmath=sse -ffast-math")
-=======
     set(MATH_FLAG "-mfpmath=sse")
     if(RADIUM_FAST_MATH)
         if ( NOT (${CMAKE_CXX_COMPILER_ID} STREQUAL "Clang") )
             set(MATH_FLAG "${MATH_FLAG} -ffast-math")
         endif()
->>>>>>> 5a0c9161
     endif()
 
     if( MINGW )
