--- conflicted
+++ resolved
@@ -107,7 +107,7 @@
     else()
         set(MSVC_PREFIX "vc130")
     endif()
-
+    
     set(ASSIMP_LIB optimized "${CMAKE_CURRENT_SOURCE_DIR}/lib/assimp-${MSVC_PREFIX}-mt.lib"
                  debug "${CMAKE_CURRENT_SOURCE_DIR}/lib/assimp-${MSVC_PREFIX}-mtd.lib")
 
@@ -116,20 +116,10 @@
 set( CMAKE_DEBUG_POSTFIX "" )
 set( OMIT_MAIN_APP False CACHE BOOL "Choose to build or not the main radium application" )
 
-# include(ExternalGl3w)
 set(GL3W_DIR ${CMAKE_CURRENT_SOURCE_DIR}/3rdPartyLibraries/gl3w)
 set(GL3W_SRC ${GL3W_DIR}/src/gl3w.c)
 set(GL3W_INC ${GL3W_DIR}/include)
 
-<<<<<<< HEAD
-=======
-if (NOT EXISTS ${GL3W_SRC})
-    execute_process(COMMAND git submodule init
-                    COMMAND git submodule update)
-    execute_process(COMMAND python gl3w_gen.py WORKING_DIRECTORY ${GL3W_DIR})
-endif()
-
->>>>>>> 50f4e7e4
 # FIXME(charly): Not sure if it's really clean but this allows Plugins
 #                to inherit those include dirs
 include_directories(
