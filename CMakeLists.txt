--- conflicted
+++ resolved
@@ -120,11 +120,7 @@
 # ----------------------------------------------------------------------------------------------------------------------
 #   Applications
 #   Set Base directories for dependencies
-<<<<<<< HEAD
-
 set( OMIT_MAIN_APP False CACHE BOOL "Choose to build or not the main radium application" )
-=======
->>>>>>> 12edae4c
 add_subdirectory(Applications)
 
 
