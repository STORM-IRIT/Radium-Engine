--- conflicted
+++ resolved
@@ -3,11 +3,8 @@
 	url = https://github.com/assimp/assimp.git
 [submodule "3rdPartyLibraries/Patate"]
 	path = 3rdPartyLibraries/Patate
-	url = https://gitlab.inria.fr/patate/patate.git
-<<<<<<< HEAD
-=======
-	branch = apss_metric 
->>>>>>> db6ad6a5
+        url = https://gitlab.inria.fr/patate/patate.git
+        branch = apss_metric
 [submodule "3rdPartyLibraries/OpenGL/glbinding"]
 	path = 3rdPartyLibraries/OpenGL/glbinding
 	url = https://github.com/cginternals/glbinding.git
