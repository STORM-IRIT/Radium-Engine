project(MeshFeatureTrackingPlugin)

cmake_minimum_required(VERSION 2.8.11)
if (APPLE)
    cmake_policy(SET CMP0042 NEW)
    # RPATH settings on macOS do not affect install_name.
    # Run "cmake --help-policy CMP0068" for policy details.
    cmake_policy(SET CMP0068 NEW)
endif(APPLE)

message( "${PROJECT_NAME} output path : ${RADIUM_PLUGIN_OUTPUT_PATH}" )

set(CMAKE_RUNTIME_OUTPUT_DIRECTORY ${RADIUM_PLUGIN_OUTPUT_PATH} )
set(EXECUTABLE_OUTPUT_PATH         ${RADIUM_PLUGIN_OUTPUT_PATH} )
set(CMAKE_ARCHIVE_OUTPUT_DIRECTORY ${RADIUM_PLUGIN_OUTPUT_PATH} )
set(CMAKE_LIBRARY_OUTPUT_DIRECTORY ${RADIUM_PLUGIN_OUTPUT_PATH} )

if ( NOT CMAKE_PREFIX_PATH )
  set( CMAKE_PREFIX_PATH ${CMAKE_SOURCE_DIR} )
endif()

# Win32 stuff
if (MSVC OR MSVC_IDE)
    # Copy libs / targets in the correct directories
    if ("${CMAKE_GENERATOR}" STREQUAL "NMake Makefiles")
        set(PDB_OUTPUT_DIRECTORY ${CMAKE_RUNTIME_OUTPUT_DIRECTORY})
    else()
        foreach(OUTPUTCONFIG ${CMAKE_CONFIGURATION_TYPES})
            string(TOUPPER ${OUTPUTCONFIG} OUTPUTCONFIG)
            set(CMAKE_RUNTIME_OUTPUT_DIRECTORY_${OUTPUTCONFIG} ${CMAKE_RUNTIME_OUTPUT_DIRECTORY})
            set(CMAKE_ARCHIVE_OUTPUT_DIRECTORY_${OUTPUTCONFIG} ${CMAKE_LIBRARY_OUTPUT_DIRECTORY})
            set(CMAKE_LIBRARY_OUTPUT_DIRECTORY_${OUTPUTCONFIG} ${CMAKE_LIBRARY_OUTPUT_DIRECTORY})
        endforeach(OUTPUTCONFIG ${CMAKE_CONFIGURATION_TYPES})
    endif()
endif(MSVC OR MSVC_IDE)

find_package(Qt5 COMPONENTS Core Widgets REQUIRED)

file( GLOB_RECURSE sources src/*.cpp )
file( GLOB_RECURSE headers src/*.hpp src/*.h )
file( GLOB_RECURSE inlines src/*.inl )

file(GLOB_RECURSE app_uis  src/*.ui)
qt5_wrap_ui(app_uis_moc ${app_uis})

set(CMAKE_INCLUDE_CURRENT_DIR ON)
set(CMAKE_AUTOMOC ON)
set(CMAKE_AUTORCC ON)

add_definitions( ${Qt5Core_DEFINITIONS} )
add_definitions( ${Qt5Widges_DEFINITIONS} )

include_directories(
    src/
    ${CMAKE_CURRENT_BINARY_DIR} # MOC
    ${RADIUM_INCLUDE_DIRS}
    )

add_library( MeshFeatureTracking SHARED ${sources} ${headers} ${inlines} ${app_uis})
message(INFO " MeshFeatureTracking : dependencies are ${RADIUM_LIBRARIES}")
add_dependencies( MeshFeatureTracking ${RADIUM_LIBRARIES})

target_compile_definitions( MeshFeatureTracking PRIVATE "-DMeshFeatureTracking_EXPORTS" )

<<<<<<< HEAD
set(Qt5_LIBRARIES ${Qt5Core_LIBRARIES} ${Qt5Widgets_LIBRARIES} )
=======
set(Qt5_LIBRARIES Qt5::Core Qt5::Widgets )
>>>>>>> eab73c6a
target_link_libraries( MeshFeatureTracking
                       ${Qt5_LIBRARIES}
                       ${RADIUM_LIBRARIES}
                       ${GLBINDING_LIBRARIES}           # Radium dep
                     )

<|MERGE_RESOLUTION|>--- conflicted
+++ resolved
@@ -62,11 +62,7 @@
 
 target_compile_definitions( MeshFeatureTracking PRIVATE "-DMeshFeatureTracking_EXPORTS" )
 
-<<<<<<< HEAD
-set(Qt5_LIBRARIES ${Qt5Core_LIBRARIES} ${Qt5Widgets_LIBRARIES} )
-=======
 set(Qt5_LIBRARIES Qt5::Core Qt5::Widgets )
->>>>>>> eab73c6a
 target_link_libraries( MeshFeatureTracking
                        ${Qt5_LIBRARIES}
                        ${RADIUM_LIBRARIES}
