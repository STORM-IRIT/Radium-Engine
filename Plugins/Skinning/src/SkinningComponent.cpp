--- conflicted
+++ resolved
@@ -55,32 +55,15 @@
         m_frameData.m_previousPose = m_refData.m_refPose;
         m_frameData.m_currentPose  = m_refData.m_refPose;
         m_frameData.m_frameCounter = 0;
-<<<<<<< HEAD
-        m_frameData.m_doSkinning   = false;
-        m_frameData.m_doReset      = false;
-=======
         m_frameData.m_doSkinning = false;
         m_frameData.m_doReset = false;
         m_frameData.m_previousPose = m_refData.m_refPose;
         m_frameData.m_currentPose  = m_refData.m_refPose;
->>>>>>> 439eeb34
 
         m_frameData.m_previousPos   = m_refData.m_referenceMesh.vertices();
         m_frameData.m_currentPos    = m_refData.m_referenceMesh.vertices();
         m_frameData.m_currentNormal = m_refData.m_referenceMesh.normals();
 
-<<<<<<< HEAD
-        m_frameData.m_refToCurrentRelPose =
-                Ra::Core::Animation::relativePose( m_frameData.m_currentPose, m_refData.m_refPose );
-        m_frameData.m_prevToCurrentRelPose = Ra::Core::Animation::relativePose(
-                    m_frameData.m_currentPose, m_frameData.m_previousPose );
-
-        // Do some debug checks:  Attempt to write to the mesh and check the weights match skeleton and mesh.
-        ON_ASSERT( bool skinnable = compMsg->canSet<Ra::Core::TriangleMesh>(getEntity(), m_contentsName ));
-        CORE_ASSERT( skinnable, "Mesh cannot be skinned. It could be because the mesh is set to nondeformable" );
-        CORE_ASSERT( m_refData.m_skeleton.size() == m_refData.m_weights.cols(), "Weights are incompatible with bones" );
-        CORE_ASSERT( m_refData.m_referenceMesh.m_vertices.size() == m_refData.m_weights.rows(), "Weights are incompatible with Mesh" );
-=======
         m_frameData.m_refToCurrentRelPose  = Ra::Core::Animation::relativePose(
             m_frameData.m_currentPose, m_refData.m_refPose );
         m_frameData.m_prevToCurrentRelPose = Ra::Core::Animation::relativePose(
@@ -97,7 +80,6 @@
                      "Weights are incompatible with bones" );
         CORE_ASSERT( m_refData.m_referenceMesh.vertices().size() == m_refData.m_weights.rows(),
                      "Weights are incompatible with Mesh" );
->>>>>>> 439eeb34
 
         m_isReady = true;
         setupSkinningType( m_skinningType );
