project(SkinningPlugin)

cmake_minimum_required(VERSION 2.8.11)
if (APPLE)
    cmake_policy(SET CMP0042 NEW)
    # RPATH settings on macOS do not affect install_name.
    # Run "cmake --help-policy CMP0068" for policy details.
    cmake_policy(SET CMP0068 NEW)
endif(APPLE)

message( "${PROJECT_NAME} output path : ${RADIUM_PLUGIN_OUTPUT_PATH}" )

set(CMAKE_RUNTIME_OUTPUT_DIRECTORY ${RADIUM_PLUGIN_OUTPUT_PATH} )
set(EXECUTABLE_OUTPUT_PATH         ${RADIUM_PLUGIN_OUTPUT_PATH} )
set(CMAKE_ARCHIVE_OUTPUT_DIRECTORY ${RADIUM_PLUGIN_OUTPUT_PATH} )
set(CMAKE_LIBRARY_OUTPUT_DIRECTORY ${RADIUM_PLUGIN_OUTPUT_PATH} )

if ( NOT CMAKE_PREFIX_PATH )
  set( CMAKE_PREFIX_PATH ${CMAKE_SOURCE_DIR} )
endif()

# Win32 stuff
if (MSVC OR MSVC_IDE)
    # Copy libs / targets in the correct directories
    if ("${CMAKE_GENERATOR}" STREQUAL "NMake Makefiles")
        set(PDB_OUTPUT_DIRECTORY ${CMAKE_RUNTIME_OUTPUT_DIRECTORY})
    else()
        foreach(OUTPUTCONFIG ${CMAKE_CONFIGURATION_TYPES})
            string(TOUPPER ${OUTPUTCONFIG} OUTPUTCONFIG)
            set(CMAKE_RUNTIME_OUTPUT_DIRECTORY_${OUTPUTCONFIG} ${CMAKE_RUNTIME_OUTPUT_DIRECTORY})
            set(CMAKE_ARCHIVE_OUTPUT_DIRECTORY_${OUTPUTCONFIG} ${CMAKE_ARCHIVE_OUTPUT_DIRECTORY})
            set(CMAKE_LIBRARY_OUTPUT_DIRECTORY_${OUTPUTCONFIG} ${CMAKE_LIBRARY_OUTPUT_DIRECTORY})
        endforeach(OUTPUTCONFIG ${CMAKE_CONFIGURATION_TYPES})
    endif()
endif(MSVC OR MSVC_IDE)

find_package(Qt5 COMPONENTS Core Widgets REQUIRED)

file( GLOB_RECURSE sources src/*.cpp )
file( GLOB_RECURSE headers src/*.hpp )
file( GLOB_RECURSE inlines src/*.inl )

set(CMAKE_INCLUDE_CURRENT_DIR ON)
set(CMAKE_AUTOMOC ON)

add_definitions( ${Qt5Core_DEFINITIONS} )
add_definitions( ${Qt5Widges_DEFINITIONS} )
add_definitions( ${Qt5OpenGL_DEFINITIONS} )

include_directories(
    src/
    ${CMAKE_CURRENT_BINARY_DIR} # MOC
    ${RADIUM_INCLUDE_DIRS}
    )

add_library( Skinning SHARED ${sources} ${headers} ${inlines} )
message(INFO " Skinning : dependencies are ${RADIUM_LIBRARIES}")
add_dependencies( Skinning ${RADIUM_LIBRARIES} )

target_compile_definitions( Skinning PRIVATE "-DSkinning_EXPORTS" )

<<<<<<< HEAD
set(Qt5_LIBRARIES ${Qt5Core_LIBRARIES} ${Qt5Widgets_LIBRARIES} )
=======
set(Qt5_LIBRARIES Qt5::Core Qt5::Widgets )
>>>>>>> eab73c6a
target_link_libraries( Skinning
                       ${Qt5_LIBRARIES}
                       ${RADIUM_LIBRARIES}
                       ${GLBINDING_LIBRARIES}           # Radium dep
                     )

<|MERGE_RESOLUTION|>--- conflicted
+++ resolved
@@ -59,11 +59,7 @@
 
 target_compile_definitions( Skinning PRIVATE "-DSkinning_EXPORTS" )
 
-<<<<<<< HEAD
-set(Qt5_LIBRARIES ${Qt5Core_LIBRARIES} ${Qt5Widgets_LIBRARIES} )
-=======
 set(Qt5_LIBRARIES Qt5::Core Qt5::Widgets )
->>>>>>> eab73c6a
 target_link_libraries( Skinning
                        ${Qt5_LIBRARIES}
                        ${RADIUM_LIBRARIES}
