<<<<<<< HEAD
=======
cmake_minimum_required(VERSION 2.8)
find_package(Radium REQUIRED)

>>>>>>> db6ad6a5
message(STATUS "Building plugins with radium libs : ${RADIUM_LIBRARIES} ")

set( CMAKE_DEBUG_POSTFIX "")

#add_subdirectory( Dummy )
add_subdirectory( FancyMesh )
add_subdirectory( Skinning )
add_subdirectory( Animation )<|MERGE_RESOLUTION|>--- conflicted
+++ resolved
@@ -1,9 +1,3 @@
-<<<<<<< HEAD
-=======
-cmake_minimum_required(VERSION 2.8)
-find_package(Radium REQUIRED)
-
->>>>>>> db6ad6a5
 message(STATUS "Building plugins with radium libs : ${RADIUM_LIBRARIES} ")
 
 set( CMAKE_DEBUG_POSTFIX "")
