--- conflicted
+++ resolved
@@ -48,16 +48,10 @@
     std::shared_ptr<Ra::Engine::Mesh> displayMesh( new Ra::Engine::Mesh( name ) );
     displayMesh->loadGeometry( mesh );
 
-<<<<<<< HEAD
     auto renderObject = Ra::Engine::RenderObject::createRenderObject(
         name, this, Ra::Engine::RenderObjectType::Fancy, displayMesh );
-    addRenderObject( renderObject );
-}
-=======
-        auto renderObject = Ra::Engine::RenderObject::createRenderObject(name, this, Ra::Engine::RenderObjectType::Fancy, displayMesh);
-        m_meshIndex = addRenderObject(renderObject);
-    }
->>>>>>> 9a5d1c59
+    m_meshIndex = addRenderObject( renderObject );
+}
 
 void FancyMeshComponent::handleMeshLoading( const Ra::Asset::GeometryData* data ) {
     std::string name( m_name );
